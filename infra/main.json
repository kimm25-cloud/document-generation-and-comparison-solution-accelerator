--- conflicted
+++ resolved
@@ -5,11 +5,7 @@
     "_generator": {
       "name": "bicep",
       "version": "0.34.44.8038",
-<<<<<<< HEAD
       "templateHash": "13707924106819612929"
-=======
-      "templateHash": "745056846550767942"
->>>>>>> 71722875
     }
   },
   "parameters": {
@@ -155,11 +151,7 @@
             "_generator": {
               "name": "bicep",
               "version": "0.34.44.8038",
-<<<<<<< HEAD
               "templateHash": "16989334631527529970"
-=======
-              "templateHash": "16854919160820907978"
->>>>>>> 71722875
             }
           },
           "parameters": {
@@ -252,11 +244,7 @@
             "_generator": {
               "name": "bicep",
               "version": "0.34.44.8038",
-<<<<<<< HEAD
               "templateHash": "7479964703030361933"
-=======
-              "templateHash": "998804936838864872"
->>>>>>> 71722875
             }
           },
           "parameters": {
@@ -395,11 +383,7 @@
             "_generator": {
               "name": "bicep",
               "version": "0.34.44.8038",
-<<<<<<< HEAD
               "templateHash": "5161406217215744065"
-=======
-              "templateHash": "15569997416548251984"
->>>>>>> 71722875
             }
           },
           "parameters": {
@@ -997,11 +981,7 @@
             "_generator": {
               "name": "bicep",
               "version": "0.34.44.8038",
-<<<<<<< HEAD
               "templateHash": "18027782972745512401"
-=======
-              "templateHash": "4051638923493896337"
->>>>>>> 71722875
             }
           },
           "parameters": {
@@ -1230,11 +1210,7 @@
             "_generator": {
               "name": "bicep",
               "version": "0.34.44.8038",
-<<<<<<< HEAD
               "templateHash": "4583652540733062608"
-=======
-              "templateHash": "4077975888118623954"
->>>>>>> 71722875
             }
           },
           "parameters": {
@@ -1720,11 +1696,7 @@
             "_generator": {
               "name": "bicep",
               "version": "0.34.44.8038",
-<<<<<<< HEAD
               "templateHash": "10630211659814460384"
-=======
-              "templateHash": "6611317231290784098"
->>>>>>> 71722875
             }
           },
           "parameters": {
@@ -1947,11 +1919,7 @@
             "_generator": {
               "name": "bicep",
               "version": "0.34.44.8038",
-<<<<<<< HEAD
               "templateHash": "5793198805229400433"
-=======
-              "templateHash": "17578272684671627358"
->>>>>>> 71722875
             }
           },
           "parameters": {
