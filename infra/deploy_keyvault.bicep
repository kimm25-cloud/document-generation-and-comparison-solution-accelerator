--- conflicted
+++ resolved
@@ -37,10 +37,7 @@
     enabledForDiskEncryption: true
     enabledForTemplateDeployment: true
     enableRbacAuthorization: true
-<<<<<<< HEAD
-=======
     // enablePurgeProtection: true
->>>>>>> 6437951b
     publicNetworkAccess: 'enabled'
     // networkAcls: {
     //   bypass: 'AzureServices'
