# Document generation solution accelerator

This solution accelerator is a powerful tool that helps you create your own AI assistant for document generation. The accelerator can be used by any customer looking for reusable architecture and code snippets to build an AI assistant to generate a sample template and content grounded on their own enterprise data. 

This example focuses on a generic use case - chat with your own data, generate a document template using your own data, and exporting the document in a docx format.

<br/>

<div align="center">
  
[**SOLUTION OVERVIEW**](#solution-overview)  \| [**QUICK DEPLOY**](#quick-deploy)  \| [**BUSINESS USE CASE**](#business-use-case)  \| [**SUPPORTING DOCUMENTATION**](#supporting-documentation)

</div>
<br/>

<h2><img src="./docs/images/readme/solution-overview.png" width="48" />
Solution overview
</h2>

It leverages Azure OpenAI Service and Azure AI Search, to identify relevant documents, summarize unstructured information, and generate document templates. 

The sample data is sourced from generic AI-generated promissory notes.The documents are intended for use as sample data only.

### Solution architecture
|![image](./docs/images/DocGen_Azure_AI_Foundry_Architecture.png)|
|---|


<br/>

### Additional resources

[Azure OpenAI Service](https://learn.microsoft.com/en-us/azure/ai-services/openai/) 

[Azure AI Search](https://learn.microsoft.com/en-us/azure/search/) 

[Azure AI Foundry](https://learn.microsoft.com/en-us/azure/ai-studio/)


<br/>

### Key features
<details open>
  <summary>Click to learn more about the key features this solution enables</summary>

  - **Semantic search** <br/>
  Azure AI Search to enable RAG and grounding of the application on the processed dataset.​
  
  - **Summarization** <br/>
  Azure OpenAI Service and GPT models to help summarize the search content and answer questions.​

  - **Content generation** <br/>
  Azure OpenAI Service and GPT models tohelp generate relevant content with Prompt Flow.​
     
</details>



<br /><br />
<h2><img src="./docs/images/readme/quick-deploy.png" width="48" />
Quick deploy
</h2>

### How to install or deploy
Follow the quick deploy steps on the deployment guide to deploy this solution to your own Azure subscription.

[Click here to launch the deployment guide](./docs/DeploymentGuide.md)
<br/><br/>

| [![Open in GitHub Codespaces](https://github.com/codespaces/badge.svg)](https://codespaces.new/microsoft/document-generation-solution-accelerator) | [![Open in Dev Containers](https://img.shields.io/static/v1?style=for-the-badge&label=Dev%20Containers&message=Open&color=blue&logo=visualstudiocode)](https://vscode.dev/redirect?url=vscode://ms-vscode-remote.remote-containers/cloneInVolume?url=https://github.com/microsoft/document-generation-solution-accelerator) | 
|---|---|

<br/>

> ⚠️ **Important: Check Azure OpenAI Quota Availability**
 <br/>To ensure sufficient quota is available in your subscription, please follow [quota check instructions guide](./docs/QuotaCheck.md) before you deploy the solution.

<br/>

### Prerequisites and costs

To deploy this solution accelerator, ensure you have access to an [Azure subscription](https://azure.microsoft.com/free/) with the necessary permissions to create **resource groups, resources, app registrations, and assign roles at the resource group level**. This should include Contributor role at the subscription level and  Role Based Access Control role on the subscription and/or resource group level. Follow the steps in [Azure Account Set Up](./docs/AzureAccountSetUp.md).

Check the [Azure Products by Region](https://azure.microsoft.com/en-us/explore/global-infrastructure/products-by-region/?products=all&regions=all) page and select a **region** where the following services are available.

Pricing varies per region and usage, so it isn't possible to predict exact costs for your usage. The majority of the Azure resources used in this infrastructure are on usage-based pricing tiers. However, Azure Container Registry has a fixed cost per registry per day.

Use the [Azure pricing calculator](https://azure.microsoft.com/en-us/pricing/calculator) to calculate the cost of this solution in your subscription. 

Review a [sample pricing sheet](https://azure.com/e/2402502429fc46429e395e0bb93d0711) in the event you want to customize and scale usage.

_Note: This is not meant to outline all costs as selected SKUs, scaled use, customizations, and integrations into your own tenant can affect the total consumption of this sample solution. The sample pricing sheet is meant to give you a starting point to customize the estimate for your specific needs._

<br/>

| Product | Description | Cost |
|---|---|---|
| [Azure AI Foundry](https://learn.microsoft.com/en-us/azure/ai-foundry/) | Free tier. Build generative AI applications on an enterprise-grade platform. | [Pricing](https://azure.microsoft.com/pricing/details/ai-studio/) |
| [Azure AI Search](https://learn.microsoft.com/en-us/azure/search/) | Standard tier, S1. Pricing is based on the number of documents and operations. Information retrieval at scale for vector and text content in traditional or generative search scenarios. | [Pricing](https://azure.microsoft.com/pricing/details/search/) |
| [Azure Storage Account](https://learn.microsoft.com/en-us/azure/storage/blobs/) | Standard tier, LRS. Pricing is based on storage and operations. Blob storage in the clopud, optimized for storing massive amounts of unstructured data. | [Pricing](https://azure.microsoft.com/pricing/details/storage/blobs/) |
| [Azure Key Vault](https://learn.microsoft.com/en-us/azure/key-vault/) | Standard tier. Pricing is based on the number of operations. Maintain keys that access and encrypt your cloud resources, apps, and solutions. | [Pricing](https://azure.microsoft.com/pricing/details/key-vault/) |
| [Azure AI Services](https://learn.microsoft.com/en-us/azure/ai-services/) | S0 tier, defaults to gpt-4o and text-embedding-ada-002 models. Pricing is based on token count. | [Pricing](https://azure.microsoft.com/pricing/details/cognitive-services/) |
| [Azure Container App](https://learn.microsoft.com/en-us/azure/container-apps/) | Consumption tier with 0.5 CPU, 1GiB memory/storage. Pricing is based on resource allocation, and each month allows for a certain amount of free usage. Allows you to run containerized applications without worrying about orchestration or infrastructure. | [Pricing](https://azure.microsoft.com/pricing/details/container-apps/) |
| [Azure Container Registry](https://learn.microsoft.com/en-us/azure/container-registry/) | Basic tier. Build, store, and manage container images and artifacts in a private registry for all types of container deployments | [Pricing](https://azure.microsoft.com/pricing/details/container-registry/) |
| [Log analytics](https://learn.microsoft.com/en-us/azure/azure-monitor/) | Pay-as-you-go tier. Costs based on data ingested. Collect and analyze on telemetry data generated by Azure. | [Pricing](https://azure.microsoft.com/pricing/details/monitor/) |
| [Azure Cosmos DB](https://learn.microsoft.com/en-us/azure/cosmos-db/) | Fully managed, distributed NoSQL, relational, and vector database for modern app development. | [Pricing](https://azure.microsoft.com/en-us/pricing/details/cosmos-db/autoscale-provisioned/) |


<<<<<<< HEAD
5. Once the deployment has completed successfully and you would like to use the sample data, run the bash command printed in the terminal. The bash command will look like the following:
    ```shell 
    bash ./infra/scripts/process_sample_data.sh
    ```
    if you don't have azd env then you need to pass parameters along with the command. Then the command will look like the following:
    ```shell 
    bash ./infra/scripts/process_sample_data.sh <Storage-Account-name> <Storgae-Account-container-name> <Key-Vault-name> <CosmosDB-Account-name> <Resource-Group-name>
    ```
=======
>>>>>>> 6437951b

<br/>

>⚠️ **Important:** To avoid unnecessary costs, remember to take down your app if it's no longer in use,
either by deleting the resource group in the Portal or running `azd down`.

<br /><br />
<h2><img src="./docs/images/readme/business-scenario.png" width="48" />
Business use case
</h2>


|![image](./docs/images/landing_page.png)|
|---|

<br/>

Put your data to work by reducing blank page anxiety, speeding up document drafting, improving draft document quality, and reference information quickly - keeping experts in their expertise. Draft document templates for your organization including Invoices, End-user Contracts, Purchase Orders, Investment Proposals, and Grant Submissions.

⚠️ The sample data used in this repository is synthetic and generated using Azure OpenAI Service. The data is intended for use as sample data only.


### Business value
<details>
  <summary>Click to learn more about what value this solution provides</summary>

  - **Draft templates quickly** <br/>
  Put your data to work to create any kind of document that is supported by a large data library.

  - **Share** <br/>
  Share with coauthors, contributors and approvers quickly. 

  - **Contextualize information** <br/>
  Provide context using natural language. Primary and secondary queries allow for access to supplemental detail – reducing cognitive load, increasing efficiency, and enabling focus on higher value work.

  - **Gain confidence in responses** <br/>
  Trust responses to queries by customizing how data is referenced and returned to users, reducing the risk of hallucinated responses.<br /><br />Access reference documents in the same chat window to get more detail and confirm accuracy.

  - **Secure data and responsible AI for innovation** <br/>
  Improve data security to minimize breaches, fostering a culture of responsible AI adoption, maximize innovation opportunities, and sustain competitive edge.

     
</details>

<br /><br />

<h2><img src="./docs/images/readme/supporting-documentation.png" width="48" />
Supporting documentation
</h2>

### Security guidelines

This template uses Azure Key Vault to store all connections to communicate between resources.

This template also uses [Managed Identity](https://learn.microsoft.com/entra/identity/managed-identities-azure-resources/overview) for local development and deployment.

To ensure continued best practices in your own repository, we recommend that anyone creating solutions based on our templates ensure that the [Github secret scanning](https://docs.github.com/code-security/secret-scanning/about-secret-scanning) setting is enabled.

You may want to consider additional security measures, such as:

* Enabling Microsoft Defender for Cloud to [secure your Azure resources](https://learn.microsoft.com/azure/security-center/defender-for-cloud).
* Protecting the Azure Container Apps instance with a [firewall](https://learn.microsoft.com/azure/container-apps/waf-app-gateway) and/or [Virtual Network](https://learn.microsoft.com/azure/container-apps/networking?tabs=workload-profiles-env%2Cazure-cli).

<br/>

### Cross references
Check out similar solution accelerators
 
| Solution Accelerator | Description |
|---|---|
| [Chat&nbsp;with&nbsp;your&nbsp;data](https://github.com/Azure-Samples/chat-with-your-data-solution-accelerator) | Chat with their own data by combining Azure Cognitive Search and Large Language Models (LLMs) to create a conversational search experience. It enables increased user efficiency by minimizing endpoints required to access internal company knowledgebases. |
| [Document&nbsp;knowledge&nbsp;mining](https://github.com/microsoft/Document-Knowledge-Mining-Solution-Accelerator) | Built on Azure OpenAI Service and Azure AI Document Intelligence to process and extract summaries, entities, and metadata from unstructured, multi-modal documents and enable searching and chatting over this data. |
| [Build&nbsp;your&nbsp;own&nbsp;copilot](https://github.com/microsoft/Build-your-own-copilot-Solution-Accelerator) | Helps client advisors to save time and prepare relevant discussion topics for scheduled meetings with overviews, client profile views, and chatting with structured data. |


<br/>   


## Provide feedback

Have questions, find a bug, or want to request a feature? [Submit a new issue](https://github.com/microsoft/document-generation-solution-accelerator/issues) on this repo and we'll connect.

<br/>

## Responsible AI Transparency FAQ 
Please refer to [Transparency FAQ](./TRANSPARENCY_FAQ.md) for responsible AI transparency details of this solution accelerator.

<br/>

## Disclaimers

This release is an artificial intelligence (AI) system that generates text based on user input. The text generated by this system may include ungrounded content, meaning that it is not verified by any reliable source or based on any factual data. The data included in this release is synthetic, meaning that it is artificially created by the system and may contain factual errors or inconsistencies. Users of this release are responsible for determining the accuracy, validity, and suitability of any content generated by the system for their intended purposes. Users should not rely on the system output as a source of truth or as a substitute for human judgment or expertise.

This release only supports English language input and output. Users should not attempt to use the system with any other language or format. The system output may not be compatible with any translation tools or services, and may lose its meaning or coherence if translated.

This release does not reflect the opinions, views, or values of Microsoft Corporation or any of its affiliates, subsidiaries, or partners. The system output is solely based on the system's own logic and algorithms, and does not represent any endorsement, recommendation, or advice from Microsoft or any other entity. Microsoft disclaims any liability or responsibility for any damages, losses, or harms arising from the use of this release or its output by any user or third party.

This release does not provide any financial advice, and is not designed to replace the role of qualified client advisors in appropriately advising clients. Users should not use the system output for any financial decisions or transactions, and should consult with a professional financial advisor before taking any action based on the system output. Microsoft is not a financial institution or a fiduciary, and does not offer any financial products or services through this release or its output.

This release is intended as a proof of concept only, and is not a finished or polished product. It is not intended for commercial use or distribution, and is subject to change or discontinuation without notice. Any planned deployment of this release or its output should include comprehensive testing and evaluation to ensure it is fit for purpose and meets the user's requirements and expectations. Microsoft does not guarantee the quality, performance, reliability, or availability of this release or its output, and does not provide any warranty or support for it.

This Software requires the use of third-party components which are governed by separate proprietary or open-source licenses as identified below, and you must comply with the terms of each applicable license in order to use the Software. You acknowledge and agree that this license does not grant you a license or other right to use any such third-party proprietary or open-source components.

To the extent that the Software includes components or code used in or derived from Microsoft products or services, including without limitation Microsoft Azure Services (collectively, “Microsoft Products and Services”), you must also comply with the Product Terms applicable to such Microsoft Products and Services. You acknowledge and agree that the license governing the Software does not grant you a license or other right to use Microsoft Products and Services. Nothing in the license or this ReadMe file will serve to supersede, amend, terminate or modify any terms in the Product Terms for any Microsoft Products and Services.

You must also comply with all domestic and international export laws and regulations that apply to the Software, which include restrictions on destinations, end users, and end use. For further information on export restrictions, visit https://aka.ms/exporting.

You acknowledge that the Software and Microsoft Products and Services (1) are not designed, intended or made available as a medical device(s), and (2) are not designed or intended to be a substitute for professional medical advice, diagnosis, treatment, or judgment and should not be used to replace or as a substitute for professional medical advice, diagnosis, treatment, or judgment. Customer is solely responsible for displaying and/or obtaining appropriate consents, warnings, disclaimers, and acknowledgements to end users of Customer’s implementation of the Online Services.

You acknowledge the Software is not subject to SOC 1 and SOC 2 compliance audits. No Microsoft technology, nor any of its component technologies, including the Software, is intended or made available as a substitute for the professional advice, opinion, or judgement of a certified financial services professional. Do not use the Software to replace, substitute, or provide professional financial advice or judgment.

BY ACCESSING OR USING THE SOFTWARE, YOU ACKNOWLEDGE THAT THE SOFTWARE IS NOT DESIGNED OR INTENDED TO SUPPORT ANY USE IN WHICH A SERVICE INTERRUPTION, DEFECT, ERROR, OR OTHER FAILURE OF THE SOFTWARE COULD RESULT IN THE DEATH OR SERIOUS BODILY INJURY OF ANY PERSON OR IN PHYSICAL OR ENVIRONMENTAL DAMAGE (COLLECTIVELY, “HIGH-RISK USE”), AND THAT YOU WILL ENSURE THAT, IN THE EVENT OF ANY INTERRUPTION, DEFECT, ERROR, OR OTHER FAILURE OF THE SOFTWARE, THE SAFETY OF PEOPLE, PROPERTY, AND THE ENVIRONMENT ARE NOT REDUCED BELOW A LEVEL THAT IS REASONABLY, APPROPRIATE, AND LEGAL, WHETHER IN GENERAL OR IN A SPECIFIC INDUSTRY. BY ACCESSING THE SOFTWARE, YOU FURTHER ACKNOWLEDGE THAT YOUR HIGH-RISK USE OF THE SOFTWARE IS AT YOUR OWN RISK.  <|MERGE_RESOLUTION|>--- conflicted
+++ resolved
@@ -41,7 +41,7 @@
 
 ### Key features
 <details open>
-  <summary>Click to learn more about the key features this solution enables</summary>
+  <summary>Click to learn more about the key features this solution enables</summary>
 
   - **Semantic search** <br/>
   Azure AI Search to enable RAG and grounding of the application on the processed dataset.​
@@ -62,7 +62,7 @@
 </h2>
 
 ### How to install or deploy
-Follow the quick deploy steps on the deployment guide to deploy this solution to your own Azure subscription.
+Follow the quick deploy steps on the deployment guide to deploy this solution to your own Azure subscription.
 
 [Click here to launch the deployment guide](./docs/DeploymentGuide.md)
 <br/><br/>
@@ -106,17 +106,6 @@
 | [Azure Cosmos DB](https://learn.microsoft.com/en-us/azure/cosmos-db/) | Fully managed, distributed NoSQL, relational, and vector database for modern app development. | [Pricing](https://azure.microsoft.com/en-us/pricing/details/cosmos-db/autoscale-provisioned/) |
 
 
-<<<<<<< HEAD
-5. Once the deployment has completed successfully and you would like to use the sample data, run the bash command printed in the terminal. The bash command will look like the following:
-    ```shell 
-    bash ./infra/scripts/process_sample_data.sh
-    ```
-    if you don't have azd env then you need to pass parameters along with the command. Then the command will look like the following:
-    ```shell 
-    bash ./infra/scripts/process_sample_data.sh <Storage-Account-name> <Storgae-Account-container-name> <Key-Vault-name> <CosmosDB-Account-name> <Resource-Group-name>
-    ```
-=======
->>>>>>> 6437951b
 
 <br/>
 
@@ -141,7 +130,7 @@
 
 ### Business value
 <details>
-  <summary>Click to learn more about what value this solution provides</summary>
+  <summary>Click to learn more about what value this solution provides</summary>
 
   - **Draft templates quickly** <br/>
   Put your data to work to create any kind of document that is supported by a large data library.
