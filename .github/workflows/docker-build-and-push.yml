--- conflicted
+++ resolved
@@ -36,30 +36,6 @@
           username: ${{ secrets.ACR_DEV_USERNAME }}
           password: ${{ secrets.ACR_DEV_PASSWORD }}
 
-<<<<<<< HEAD
-      - name: Set Docker image tag
-        id: docker_tag
-        run: |
-          if [[ "${{ github.ref }}" == "refs/heads/main" ]]; then
-            echo "TAG=latest" >> $GITHUB_ENV
-          elif [[ "${{ github.ref }}" == "refs/heads/dev" ]]; then
-            echo "TAG=dev" >> $GITHUB_ENV
-          elif [[ "${{ github.ref }}" == "refs/heads/demo" ]]; then
-            echo "TAG=demo" >> $GITHUB_ENV
-          else
-            echo "TAG=pullrequest-ignore" >> $GITHUB_ENV
-          fi
-
-      - name: Build and push Docker image optionally
-        run: |
-          docker build -t ${{ secrets.ACR_LOGIN_SERVER }}/webapp:${{ env.TAG }} -f WebApp.Dockerfile .
-          if [[ "${{ env.TAG }}" == "latest" || "${{ env.TAG }}" == "dev" || "${{ env.TAG }}" == "demo" ]]; then
-            docker push ${{ secrets.ACR_LOGIN_SERVER }}/webapp:${{ env.TAG }}
-          else
-            echo "Skipping Docker push for tag: ${{ env.TAG }}"
-          fi
-          
-=======
       - name: Get current date
         id: date
         run: echo "date=$(date +'%Y-%m-%d')" >> $GITHUB_OUTPUT
@@ -81,4 +57,3 @@
           tags: |
             ${{ steps.registry.outputs.registry }}/webapp:${{ steps.determine_tag.outputs.tagname }}
             ${{ steps.registry.outputs.registry }}/webapp:${{ steps.determine_tag.outputs.tagname }}_${{ steps.date.outputs.date }}_${{ github.run_number }}
->>>>>>> 0ec2443b
