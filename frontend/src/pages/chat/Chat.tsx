import { useRef, useState, useEffect, useContext, useLayoutEffect } from 'react'
import { useLocation } from 'react-router-dom';
import { CommandBarButton, IconButton, Dialog, DialogType, Stack } from '@fluentui/react'
import { SquareRegular, ShieldLockRegular, ErrorCircleRegular } from '@fluentui/react-icons'

import ReactMarkdown from 'react-markdown'
import remarkGfm from 'remark-gfm'
import rehypeRaw from 'rehype-raw'
import uuid from 'react-uuid'
import { isEmpty } from 'lodash'
import DOMPurify from 'dompurify'
import { Prism as SyntaxHighlighter } from 'react-syntax-highlighter'
import { nord } from 'react-syntax-highlighter/dist/esm/styles/prism'

import styles from './Chat.module.css'
import { XSSAllowTags } from '../../constants/xssAllowTags'

import {
  ChatMessage,
  ChatType,
  ConversationRequest,
  conversationApi,
  Citation,
  ToolMessageContent,
  AzureSqlServerExecResults,
  ChatResponse,
  getUserInfo,
  Conversation,
  historyGenerate,
  historyUpdate,
  historyClear,
  ChatHistoryLoadingState,
  CosmosDBStatus,
  ErrorMessage,
  ExecResults,
  AzureSqlServerCodeExecResult
} from "../../api";
import { Answer } from "../../components/Answer";
import { QuestionInput } from "../../components/QuestionInput";
import { ChatHistoryPanel } from "../../components/ChatHistory/ChatHistoryPanel";
import { AppStateContext } from "../../state/AppProvider";
import { useBoolean } from "@fluentui/react-hooks";

const enum messageStatus {
  NotRunning = 'Not Running',
  Processing = 'Processing',
  Done = 'Done'
}

interface Props {
  type?: ChatType
}

const Chat = ({ type = ChatType.Browse }: Props) => {
  const location = useLocation();
  
  const appStateContext = useContext(AppStateContext)
  const ui = appStateContext?.state.frontendSettings?.ui
  const AUTH_ENABLED = appStateContext?.state.frontendSettings?.auth_enabled
  const chatMessageStreamEnd = useRef<HTMLDivElement | null>(null)
  const [isLoading, setIsLoading] = useState<boolean>(false)
  const [showLoadingMessage, setShowLoadingMessage] = useState<boolean>(false)
  const [activeCitation, setActiveCitation] = useState<Citation>()
  const [isCitationPanelOpen, setIsCitationPanelOpen] = useState<boolean>(false)
  const [isIntentsPanelOpen, setIsIntentsPanelOpen] = useState<boolean>(false)
  const abortFuncs = useRef([] as AbortController[])
  const [showAuthMessage, setShowAuthMessage] = useState<boolean | undefined>()
  const [messages, setMessages] = useState<ChatMessage[]>([])
  const [execResults, setExecResults] = useState<ExecResults[]>([])
  const [processMessages, setProcessMessages] = useState<messageStatus>(messageStatus.NotRunning)
  const [clearingChat, setClearingChat] = useState<boolean>(false)
  const [hideErrorDialog, { toggle: toggleErrorDialog }] = useBoolean(true)
  const [errorMsg, setErrorMsg] = useState<ErrorMessage | null>()

  const errorDialogContentProps = {
    type: DialogType.close,
    title: errorMsg?.title,
    closeButtonAriaLabel: 'Close',
    subText: errorMsg?.subtitle
  }

  const modalProps = {
    titleAriaId: 'labelId',
    subtitleAriaId: 'subTextId',
    isBlocking: true,
    styles: { main: { maxWidth: 450 } }
  }

  const [ASSISTANT, TOOL, ERROR] = ['assistant', 'tool', 'error']
  const NO_CONTENT_ERROR = 'No content in messages object.'

  const refreshContent = () => {
    console.log("Refreshing content...");
    setIsLoading(false);
    setShowLoadingMessage(false);
    setActiveCitation(undefined);
    setIsCitationPanelOpen(false);
    setIsIntentsPanelOpen(false);
    setShowAuthMessage(undefined);
    setMessages([]);
    setExecResults([]);
    setProcessMessages(messageStatus.NotRunning);
    setClearingChat(false);
    setErrorMsg(null);
  }

  useEffect(() => {
    console.log('Route changed, refresh the contents');
    refreshContent();
  }, [location]);

  useEffect(() => {
    if (
      appStateContext?.state.isCosmosDBAvailable?.status !== CosmosDBStatus.Working &&
      appStateContext?.state.isCosmosDBAvailable?.status !== CosmosDBStatus.NotConfigured &&
      appStateContext?.state.chatHistoryLoadingState === ChatHistoryLoadingState.Fail &&
      hideErrorDialog
    ) {
      let subtitle = `${appStateContext.state.isCosmosDBAvailable.status}. Please contact the site administrator.`
      setErrorMsg({
        title: 'Chat history is not enabled',
        subtitle: subtitle
      })
      toggleErrorDialog()
    }
  }, [appStateContext?.state.isCosmosDBAvailable])

  const handleErrorDialogClose = () => {
    toggleErrorDialog()
    setTimeout(() => {
      setErrorMsg(null)
    }, 500)
  }

  useEffect(() => {
    setIsLoading(appStateContext?.state.chatHistoryLoadingState === ChatHistoryLoadingState.Loading)
  }, [appStateContext?.state.chatHistoryLoadingState])

  const getUserInfoList = async () => {
    if (!AUTH_ENABLED) {
      setShowAuthMessage(false)
      return
    }
    const userInfoList = await getUserInfo()
    if (userInfoList.length === 0 && window.location.hostname !== '127.0.0.1') {
      setShowAuthMessage(true)
    } else {
      setShowAuthMessage(false)
    }
  }

  let assistantMessage = {} as ChatMessage
  let toolMessage = {} as ChatMessage
  let assistantContent = ''

  const processResultMessage = (resultMessage: ChatMessage, userMessage: ChatMessage, conversationId?: string) => {
    if (resultMessage.content.includes('all_exec_results')) {
      const parsedExecResults = JSON.parse(resultMessage.content) as AzureSqlServerExecResults
      setExecResults(parsedExecResults.all_exec_results)
    }

    if (resultMessage.role === ASSISTANT) {
      assistantContent += resultMessage.content
      assistantMessage = resultMessage
      assistantMessage.content = assistantContent

      if (resultMessage.context) {
        toolMessage = {
          id: uuid(),
          role: TOOL,
          content: resultMessage.context,
          date: new Date().toISOString()
        }
      }
    }

    if (resultMessage.role === TOOL) toolMessage = resultMessage

    if (!conversationId) {
      isEmpty(toolMessage)
        ? setMessages([...messages, userMessage, assistantMessage])
        : setMessages([...messages, userMessage, toolMessage, assistantMessage])
    } else {
      isEmpty(toolMessage)
        ? setMessages([...messages, assistantMessage])
        : setMessages([...messages, toolMessage, assistantMessage])
    }
  }

  const makeApiRequestWithoutCosmosDB = async (question: string, conversationId?: string) => {
    setIsLoading(true)
    setShowLoadingMessage(true)
    const abortController = new AbortController()
    abortFuncs.current.unshift(abortController)

    const userMessage: ChatMessage = {
      id: uuid(),
      role: 'user',
      content: question,
      date: new Date().toISOString()
    }

    let conversation: Conversation | null | undefined
    if (!conversationId) {
      conversation = {
        id: conversationId ?? uuid(),
        title: question,
        messages: [userMessage],
        date: new Date().toISOString()
      }
    } else {
      conversation = appStateContext?.state?.currentChat
      if (!conversation) {
        console.error('Conversation not found.')
        setIsLoading(false)
        setShowLoadingMessage(false)
        abortFuncs.current = abortFuncs.current.filter(a => a !== abortController)
        return
      } else {
        conversation.messages.push(userMessage)
      }
    }

    appStateContext?.dispatch({ type: 'UPDATE_CURRENT_CHAT', payload: conversation })
    setMessages(conversation.messages)

    const request: ConversationRequest = {
      messages: [...conversation.messages.filter(answer => answer.role !== ERROR)]
    }

    let result = {} as ChatResponse
    try {
      const response = await conversationApi(request, abortController.signal)
      if (response?.body) {
        const reader = response.body.getReader()

        let runningText = ''
        while (true) {
          setProcessMessages(messageStatus.Processing)
          const { done, value } = await reader.read()
          if (done) break

          var text = new TextDecoder('utf-8').decode(value)
          const objects = text.split('\n')
          objects.forEach(obj => {
            try {
              if (obj !== '' && obj !== '{}') {
                runningText += obj
                result = JSON.parse(runningText)
                if (result.choices?.length > 0) {
                  result.choices[0].messages.forEach(msg => {
                    msg.id = result.id
                    msg.date = new Date().toISOString()
                  })
                  if (result.choices[0].messages?.some(m => m.role === ASSISTANT)) {
                    setShowLoadingMessage(false)
                  }
                  result.choices[0].messages.forEach(resultObj => {
                    processResultMessage(resultObj, userMessage, conversationId)
                  })
                } else if (result.error) {
                  throw Error(result.error)
                }
                runningText = ''
              }
            } catch (e) {
              if (!(e instanceof SyntaxError)) {
                console.error(e)
                throw e
              } else {
                console.log('Incomplete message. Continuing...')
              }
            }
          })
        }
        conversation.messages.push(toolMessage, assistantMessage)
        appStateContext?.dispatch({ type: 'UPDATE_CURRENT_CHAT', payload: conversation })
        setMessages([...messages, toolMessage, assistantMessage])
      }
    } catch (e) {
      if (!abortController.signal.aborted) {
        let errorMessage =
          'An error occurred. Please try again. If the problem persists, please contact the site administrator.'
        if (result.error?.message) {
          errorMessage = result.error.message
        } else if (typeof result.error === 'string') {
          errorMessage = result.error
        }

        errorMessage = parseErrorMessage(errorMessage)

        let errorChatMsg: ChatMessage = {
          id: uuid(),
          role: ERROR,
          content: errorMessage,
          date: new Date().toISOString()
        }
        conversation.messages.push(errorChatMsg)
        appStateContext?.dispatch({ type: 'UPDATE_CURRENT_CHAT', payload: conversation })
        setMessages([...messages, errorChatMsg])
      } else {
        setMessages([...messages, userMessage])
      }
    } finally {
      setIsLoading(false)
      setShowLoadingMessage(false)
      abortFuncs.current = abortFuncs.current.filter(a => a !== abortController)
      setProcessMessages(messageStatus.Done)
    }

    return abortController.abort()
  }

  const makeApiRequestWithCosmosDB = async (question: string, conversationId?: string) => {
    setIsLoading(true)
    setShowLoadingMessage(true)
    const abortController = new AbortController()
    abortFuncs.current.unshift(abortController)

    const userMessage: ChatMessage = {
      id: uuid(),
      role: 'user',
      content: question,
      date: new Date().toISOString()
    }

    //api call params set here (generate)
    let request: ConversationRequest
    let conversation
    if (conversationId) {
      conversation = appStateContext?.state?.chatHistory?.find(conv => conv.id === conversationId)
      if (!conversation) {
        console.error('Conversation not found.')
        setIsLoading(false)
        setShowLoadingMessage(false)
        abortFuncs.current = abortFuncs.current.filter(a => a !== abortController)
        return
      } else {
        conversation.messages.push(userMessage)
        request = {
          messages: [...conversation.messages.filter(answer => answer.role !== ERROR)]
        }
      }
    } else {
      request = {
        messages: [userMessage].filter(answer => answer.role !== ERROR)
      }
      setMessages(request.messages)
    }
    let result = {} as ChatResponse
    var errorResponseMessage = 'Please try again. If the problem persists, please contact the site administrator.'
    try {
      const response = conversationId
        ? await historyGenerate(request, abortController.signal, conversationId)
        : await historyGenerate(request, abortController.signal)
      if (!response?.ok) {
        const responseJson = await response.json()
        errorResponseMessage =
          responseJson.error === undefined ? errorResponseMessage : parseErrorMessage(responseJson.error)
        let errorChatMsg: ChatMessage = {
          id: uuid(),
          role: ERROR,
          content: `There was an error generating a response. Chat history can't be saved at this time. ${errorResponseMessage}`,
          date: new Date().toISOString()
        }
        let resultConversation
        if (conversationId) {
          resultConversation = appStateContext?.state?.chatHistory?.find(conv => conv.id === conversationId)
          if (!resultConversation) {
            console.error('Conversation not found.')
            setIsLoading(false)
            setShowLoadingMessage(false)
            abortFuncs.current = abortFuncs.current.filter(a => a !== abortController)
            return
          }
          resultConversation.messages.push(errorChatMsg)
        } else {
          setMessages([...messages, userMessage, errorChatMsg])
          setIsLoading(false)
          setShowLoadingMessage(false)
          abortFuncs.current = abortFuncs.current.filter(a => a !== abortController)
          return
        }
        appStateContext?.dispatch({ type: 'UPDATE_CURRENT_CHAT', payload: resultConversation })
        setMessages([...resultConversation.messages])
        return
      }
      if (response?.body) {
        const reader = response.body.getReader()

        let runningText = ''
        while (true) {
          setProcessMessages(messageStatus.Processing)
          const { done, value } = await reader.read()
          if (done) break

          var text = new TextDecoder('utf-8').decode(value)
          const objects = text.split('\n')
          objects.forEach(obj => {
            try {
              if (obj !== '' && obj !== '{}') {
                runningText += obj
                result = JSON.parse(runningText)
                if (!result.choices?.[0]?.messages?.[0].content) {
                  errorResponseMessage = NO_CONTENT_ERROR
                  throw Error()
                }
                if (result.choices?.length > 0) {
                  result.choices[0].messages.forEach(msg => {
                    msg.id = result.id
                    msg.date = new Date().toISOString()
                  })
                  if (result.choices[0].messages?.some(m => m.role === ASSISTANT)) {
                    setShowLoadingMessage(false)
                  }
                  result.choices[0].messages.forEach(resultObj => {
                    processResultMessage(resultObj, userMessage, conversationId)
                  })
                }
                runningText = ''
              } else if (result.error) {
                throw Error(result.error)
              }
            } catch (e) {
              if (!(e instanceof SyntaxError)) {
                console.error(e)
                throw e
              } else {
                console.log('Incomplete message. Continuing...')
              }
            }
          })
        }

        let resultConversation
        if (conversationId) {
          resultConversation = appStateContext?.state?.chatHistory?.find(conv => conv.id === conversationId)
          if (!resultConversation) {
            console.error('Conversation not found.')
            setIsLoading(false)
            setShowLoadingMessage(false)
            abortFuncs.current = abortFuncs.current.filter(a => a !== abortController)
            return
          }
          isEmpty(toolMessage)
            ? resultConversation.messages.push(assistantMessage)
            : resultConversation.messages.push(toolMessage, assistantMessage)
        } else {
          resultConversation = {
            id: result.history_metadata.conversation_id,
            title: result.history_metadata.title,
            messages: [userMessage],
            date: result.history_metadata.date
          }
          isEmpty(toolMessage)
            ? resultConversation.messages.push(assistantMessage)
            : resultConversation.messages.push(toolMessage, assistantMessage)
        }
        if (!resultConversation) {
          setIsLoading(false)
          setShowLoadingMessage(false)
          abortFuncs.current = abortFuncs.current.filter(a => a !== abortController)
          return
        }
        appStateContext?.dispatch({ type: 'UPDATE_CURRENT_CHAT', payload: resultConversation })
        isEmpty(toolMessage)
          ? setMessages([...messages, assistantMessage])
          : setMessages([...messages, toolMessage, assistantMessage])
      }
    } catch (e) {
      if (!abortController.signal.aborted) {
        let errorMessage = `An error occurred. ${errorResponseMessage}`
        if (result.error?.message) {
          errorMessage = result.error.message
        } else if (typeof result.error === 'string') {
          errorMessage = result.error
        }

        errorMessage = parseErrorMessage(errorMessage)

        let errorChatMsg: ChatMessage = {
          id: uuid(),
          role: ERROR,
          content: errorMessage,
          date: new Date().toISOString()
        }
        let resultConversation
        if (conversationId) {
          resultConversation = appStateContext?.state?.chatHistory?.find(conv => conv.id === conversationId)
          if (!resultConversation) {
            console.error('Conversation not found.')
            setIsLoading(false)
            setShowLoadingMessage(false)
            abortFuncs.current = abortFuncs.current.filter(a => a !== abortController)
            return
          }
          resultConversation.messages.push(errorChatMsg)
        } else {
          if (!result.history_metadata) {
            console.error('Error retrieving data.', result)
            let errorChatMsg: ChatMessage = {
              id: uuid(),
              role: ERROR,
              content: errorMessage,
              date: new Date().toISOString()
            }
            setMessages([...messages, userMessage, errorChatMsg])
            setIsLoading(false)
            setShowLoadingMessage(false)
            abortFuncs.current = abortFuncs.current.filter(a => a !== abortController)
            return
          }
          resultConversation = {
            id: result.history_metadata.conversation_id,
            title: result.history_metadata.title,
            messages: [userMessage],
            date: result.history_metadata.date
          }
          resultConversation.messages.push(errorChatMsg)
        }
        if (!resultConversation) {
          setIsLoading(false)
          setShowLoadingMessage(false)
          abortFuncs.current = abortFuncs.current.filter(a => a !== abortController)
          return
        }
        appStateContext?.dispatch({ type: 'UPDATE_CURRENT_CHAT', payload: resultConversation })
        setMessages([...messages, errorChatMsg])
      } else {
        setMessages([...messages, userMessage])
      }
    } finally {
      setIsLoading(false)
      setShowLoadingMessage(false)
      abortFuncs.current = abortFuncs.current.filter(a => a !== abortController)
      setProcessMessages(messageStatus.Done)
    }
    return abortController.abort()
  }

  const clearChat = async () => {
    setClearingChat(true)
    if (appStateContext?.state.currentChat?.id && appStateContext?.state.isCosmosDBAvailable.cosmosDB) {
      let response = await historyClear(appStateContext?.state.currentChat.id)
      if (!response.ok) {
        setErrorMsg({
          title: 'Error clearing current chat',
          subtitle: 'Please try again. If the problem persists, please contact the site administrator.'
        })
        toggleErrorDialog()
      } else {
        appStateContext?.dispatch({
          type: 'DELETE_CURRENT_CHAT_MESSAGES',
          payload: appStateContext?.state.currentChat.id
        })
        appStateContext?.dispatch({ type: 'UPDATE_CHAT_HISTORY', payload: appStateContext?.state.currentChat })
        setActiveCitation(undefined)
        setIsCitationPanelOpen(false)
        setIsIntentsPanelOpen(false)
        setMessages([])
      }
    }
    setClearingChat(false)
  }

  const tryGetRaiPrettyError = (errorMessage: string) => {
    try {
      // Using a regex to extract the JSON part that contains "innererror"
      const match = errorMessage.match(/'innererror': ({.*})\}\}/)
      if (match) {
        // Replacing single quotes with double quotes and converting Python-like booleans to JSON booleans
        const fixedJson = match[1]
          .replace(/'/g, '"')
          .replace(/\bTrue\b/g, 'true')
          .replace(/\bFalse\b/g, 'false')
        const innerErrorJson = JSON.parse(fixedJson)
        let reason = ''
        // Check if jailbreak content filter is the reason of the error
        const jailbreak = innerErrorJson.content_filter_result.jailbreak
        if (jailbreak.filtered === true) {
          reason = 'Jailbreak'
        }

        // Returning the prettified error message
        if (reason !== '') {
          return (
            'The prompt was filtered due to triggering Azure OpenAI’s content filtering system.\n' +
            'Reason: This prompt contains content flagged as ' +
            reason +
            '\n\n' +
            'Please modify your prompt and retry. Learn more: https://go.microsoft.com/fwlink/?linkid=2198766'
          )
        }
      }
    } catch (e) {
      console.error('Failed to parse the error:', e)
    }
    return errorMessage
  }

  const parseErrorMessage = (errorMessage: string) => {
    let errorCodeMessage = errorMessage.substring(0, errorMessage.indexOf('-') + 1)
    const innerErrorCue = "{\\'error\\': {\\'message\\': "
    if (errorMessage.includes(innerErrorCue)) {
      try {
        let innerErrorString = errorMessage.substring(errorMessage.indexOf(innerErrorCue))
        if (innerErrorString.endsWith("'}}")) {
          innerErrorString = innerErrorString.substring(0, innerErrorString.length - 3)
        }
        innerErrorString = innerErrorString.replaceAll("\\'", "'")
        let newErrorMessage = errorCodeMessage + ' ' + innerErrorString
        errorMessage = newErrorMessage
      } catch (e) {
        console.error('Error parsing inner error message: ', e)
      }
    }

    return tryGetRaiPrettyError(errorMessage)
  }

  const generateDocument = () => {

  }

  const newChat = () => {
    setProcessMessages(messageStatus.Processing)
    setMessages([])
    setIsCitationPanelOpen(false)
    setIsIntentsPanelOpen(false)
    setActiveCitation(undefined)
    appStateContext?.dispatch({ type: 'UPDATE_CURRENT_CHAT', payload: null })
    setProcessMessages(messageStatus.Done)
  }

  const stopGenerating = () => {
    abortFuncs.current.forEach(a => a.abort())
    setShowLoadingMessage(false)
    setIsLoading(false)
  }

  useEffect(() => {
    if (appStateContext?.state.currentChat) {
      setMessages(appStateContext.state.currentChat.messages)
    } else {
      setMessages([])
    }
  }, [appStateContext?.state.currentChat])

  useLayoutEffect(() => {
    const saveToDB = async (messages: ChatMessage[], id: string) => {
      const response = await historyUpdate(messages, id)
      return response
    }

    if (appStateContext && appStateContext.state.currentChat && processMessages === messageStatus.Done) {
      if (appStateContext.state.isCosmosDBAvailable.cosmosDB) {
        if (!appStateContext?.state.currentChat?.messages) {
          console.error('Failure fetching current chat state.')
          return
        }
        const noContentError = appStateContext.state.currentChat.messages.find(m => m.role === ERROR)

        if (!noContentError?.content.includes(NO_CONTENT_ERROR)) {
          saveToDB(appStateContext.state.currentChat.messages, appStateContext.state.currentChat.id)
            .then(res => {
              if (!res.ok) {
                let errorMessage =
                  "An error occurred. Answers can't be saved at this time. If the problem persists, please contact the site administrator."
                let errorChatMsg: ChatMessage = {
                  id: uuid(),
                  role: ERROR,
                  content: errorMessage,
                  date: new Date().toISOString()
                }
                if (!appStateContext?.state.currentChat?.messages) {
                  let err: Error = {
                    ...new Error(),
                    message: 'Failure fetching current chat state.'
                  }
                  throw err
                }
                setMessages([...appStateContext?.state.currentChat?.messages, errorChatMsg])
              }
              return res as Response
            })
            .catch(err => {
              console.error('Error: ', err)
              let errRes: Response = {
                ...new Response(),
                ok: false,
                status: 500
              }
              return errRes
            })
        }
      } else {
      }
      appStateContext?.dispatch({ type: 'UPDATE_CHAT_HISTORY', payload: appStateContext.state.currentChat })
      setMessages(appStateContext.state.currentChat.messages)
      setProcessMessages(messageStatus.NotRunning)
    }
  }, [processMessages])

  useEffect(() => {
    if (AUTH_ENABLED !== undefined) getUserInfoList()
  }, [AUTH_ENABLED])

  useLayoutEffect(() => {
    chatMessageStreamEnd.current?.scrollIntoView({ behavior: 'smooth' })
  }, [showLoadingMessage, processMessages])

  const onShowCitation = (citation: Citation) => {
    console.log(citation)
    const path = `/#/document/${citation.id}`;

    // Instead of navigating within the app, use window.open to open in a new tab
    const url = window.location.origin + path;
    window.open(url, '_blank');

    // setActiveCitation(citation)
    // setIsCitationPanelOpen(true)
  }

  const onShowExecResult = () => {
    setIsIntentsPanelOpen(true)
  }

  const onViewSource = (citation: Citation) => {
    if (citation.url && !citation.url.includes('blob.core')) {
      window.open(citation.url, '_blank')
    }
  }

  const parseCitationFromMessage = (message: ChatMessage) => {
    if (message?.role && message?.role === 'tool') {
      try {
        const toolMessage = JSON.parse(message.content) as ToolMessageContent
        return toolMessage.citations
      } catch {
        return []
      }
    }
    return []
  }

  const parsePlotFromMessage = (message: ChatMessage) => {
    if (message?.role && message?.role === "tool") {
      try {
        const execResults = JSON.parse(message.content) as AzureSqlServerExecResults;
        const codeExecResult = execResults.all_exec_results.at(-1)?.code_exec_result;
        if (codeExecResult === undefined) {
          return null;
        }
        return codeExecResult;
      }
      catch {
        return null;
      }
      // const execResults = JSON.parse(message.content) as AzureSqlServerExecResults;
      // return execResults.all_exec_results.at(-1)?.code_exec_result;
    }
    return null;
  }

  const disabledButton = () => {
    return (
      isLoading ||
      (messages && messages.length === 0) ||
      clearingChat ||
      appStateContext?.state.chatHistoryLoadingState === ChatHistoryLoadingState.Loading
    )
  }

  return (
    <>
      {showAuthMessage ? (
        <Stack className={styles.chatEmptyState}>
          <ShieldLockRegular
            className={styles.chatIcon}
            style={{ color: 'darkorange', height: '200px', width: '200px' }}
          />
          <h1 className={styles.chatEmptyStateTitle}>Authentication Not Configured</h1>
          <h2 className={styles.chatEmptyStateSubtitle}>
            This app does not have authentication configured. Please add an identity provider by finding your app in the{' '}
            <a href="https://portal.azure.com/" target="_blank">
              Azure Portal
            </a>
            and following{' '}
            <a
              href="https://learn.microsoft.com/en-us/azure/app-service/scenario-secure-app-authentication-app-service#3-configure-authentication-and-authorization"
              target="_blank">
              these instructions
            </a>
            .
          </h2>
          <h2 className={styles.chatEmptyStateSubtitle} style={{ fontSize: '20px' }}>
            <strong>Authentication configuration takes a few minutes to apply. </strong>
          </h2>
          <h2 className={styles.chatEmptyStateSubtitle} style={{ fontSize: '20px' }}>
            <strong>If you deployed in the last 10 minutes, please wait and reload the page after 10 minutes.</strong>
          </h2>
        </Stack>
      ) : (
        <div className={styles.chatMessageStream} style={{ marginBottom: isLoading ? '40px' : '0px' }} role="log">
          {messages.map((answer, index) => (
            <>
              {answer.role === 'user' ? (
                <div className={styles.chatMessageUser} tabIndex={0}>
                  <div className={styles.chatMessageUserMessage}>{answer.content}</div>
                </div>
              ) : answer.role === 'assistant' ? (
                <div className={styles.chatMessageGpt}>
                  <Answer
                    answer={{
                      answer: answer.content,
                      citations: parseCitationFromMessage(messages[index - 1]),
                      plotly_data: parsePlotFromMessage(messages[index - 1]),
                      message_id: answer.id,
                      feedback: answer.feedback,
                      exec_results: execResults
                    }}
                    onCitationClicked={c => onShowCitation(c)}
                    onExectResultClicked={() => onShowExecResult()}
                  />
                </div>
              ) : answer.role === ERROR ? (
                <div className={styles.chatMessageError}>
                  <Stack horizontal className={styles.chatMessageErrorContent}>
                    <ErrorCircleRegular className={styles.errorIcon} style={{ color: 'rgba(182, 52, 67, 1)' }} />
                    <span>Error</span>
                  </Stack>
                  <span className={styles.chatMessageErrorContent}>{answer.content}</span>
                </div>
              ) : null}
            </>
          ))}

          {showLoadingMessage && (
            <>
              <div className={styles.chatMessageGpt}>
                <Answer
                  answer={{
                    answer: "Generating answer...",
                    citations: [],
                    plotly_data: null
                  }}
<<<<<<< HEAD
                  className={
                    appStateContext?.state.isCosmosDBAvailable?.status !== CosmosDBStatus.NotConfigured
                      ? styles.clearChatBroom
                      : styles.clearChatBroomNoCosmos
                  }
                  iconProps={{ iconName: 'Broom' }}
                  onClick={
                    appStateContext?.state.isCosmosDBAvailable?.status !== CosmosDBStatus.NotConfigured
                      ? clearChat
                      : newChat
                  }
                  disabled={disabledButton()}
                  aria-label="clear chat button"
                />
                <Dialog
                  hidden={hideErrorDialog}
                  onDismiss={handleErrorDialogClose}
                  dialogContentProps={errorDialogContentProps}
                  modalProps={modalProps}></Dialog>
              </Stack>
              <Stack horizontal className={styles.chatInputContainer}>
                <QuestionInput
                  clearOnSend
                  placeholder="Type a new question..."
                  disabled={isLoading}
                  onSend={(question, id) => {
                    appStateContext?.state.isCosmosDBAvailable?.cosmosDB
                      ? makeApiRequestWithCosmosDB(question, id)
                      : makeApiRequestWithoutCosmosDB(question, id)
                  }}
                  conversationId={
                    appStateContext?.state.currentChat?.id ? appStateContext?.state.currentChat?.id : undefined
                  }
                />
                {
                  type == ChatType.Generate && (
                    <CommandBarButton
                    role="button"
                    styles={{
                      icon: {
                        color: '#FFFFFF'
                      },
                      iconDisabled: {
                        color: '#BDBDBD !important'
                      }, 
                      root: {
                        color: '#FFFFFF',
                        background: '#1367CF'
                      },
                      rootDisabled: {
                        background: '#F0F0F0'
                      }
                    }}
                    className={styles.generateDocumentIcon
                    }
                    iconProps={{ iconName: 'Edit' }}
                    onClick={generateDocument} //Update for Document Generation
                    disabled={disabledButton()}
                    aria-label="generate template"
                    text='Generate'
                  />  
                  ) 
                }
              </Stack>
            </Stack>
          {/* Citation Panel */}
          {messages && messages.length > 0 && isCitationPanelOpen && activeCitation && (
            <Stack.Item className={styles.citationPanel} tabIndex={0} role="tabpanel" aria-label="Citations Panel">
              <Stack
                aria-label="Citations Panel Header Container"
                horizontal
                className={styles.citationPanelHeaderContainer}
                horizontalAlign="space-between"
                verticalAlign="center">
                <span aria-label="Citations" className={styles.citationPanelHeader}>
                  Citations
                </span>
                <IconButton
                  iconProps={{ iconName: 'Cancel' }}
                  aria-label="Close citations panel"
                  onClick={() => setIsCitationPanelOpen(false)}
                />
              </Stack>
              <h5
                className={styles.citationPanelTitle}
                tabIndex={0}
                title={
                  activeCitation.url && !activeCitation.url.includes('blob.core')
                    ? activeCitation.url
                    : activeCitation.title ?? ''
                }
                onClick={() => onViewSource(activeCitation)}>
                {activeCitation.title}
              </h5>
              <div tabIndex={0}>
                <ReactMarkdown
                  linkTarget="_blank"
                  className={styles.citationPanelContent}
                  children={DOMPurify.sanitize(activeCitation.content, { ALLOWED_TAGS: XSSAllowTags })}
                  remarkPlugins={[remarkGfm]}
                  rehypePlugins={[rehypeRaw]}
=======

                  onCitationClicked={() => null}
                  onExectResultClicked={() => null}
>>>>>>> 03897f70
                />
              </div>
            </>
          )}

          <div ref={chatMessageStreamEnd} />
        </div>
      )
      }

      <Stack horizontal className={styles.chatInput}>
        {isLoading && messages.length > 0 && (
          <Stack
            horizontal
            className={styles.stopGeneratingContainer}
            role="button"
            aria-label="Stop generating"
            tabIndex={0}
            onClick={stopGenerating}
            onKeyDown={e => (e.key === 'Enter' || e.key === ' ' ? stopGenerating() : null)}>
            <SquareRegular className={styles.stopGeneratingIcon} aria-hidden="true" />
            <span className={styles.stopGeneratingText} aria-hidden="true">
              Stop generating
            </span>
          </Stack>
        )}
        <Stack>
          {appStateContext?.state.isCosmosDBAvailable?.status !== CosmosDBStatus.NotConfigured && (
            <CommandBarButton
              role="button"
              styles={{
                icon: {
                  color: '#FFFFFF'
                },
                iconDisabled: {
                  color: '#BDBDBD !important'
                },
                root: {
                  color: '#FFFFFF',
                  background: '#1367CF'
                },
                rootDisabled: {
                  background: '#F0F0F0'
                }
              }}
              className={styles.newChatIcon}
              iconProps={{ iconName: 'Add' }}
              onClick={newChat}
              disabled={disabledButton()}
              aria-label="start a new chat button"
            />
          )}
          <CommandBarButton
            role="button"
            styles={{
              icon: {
                color: '#FFFFFF'
              },
              iconDisabled: {
                color: '#BDBDBD !important'
              },
              root: {
                color: '#FFFFFF',
                background: '#1367CF'
              },
              rootDisabled: {
                background: '#F0F0F0'
              },
            }}
            className={
              appStateContext?.state.isCosmosDBAvailable?.status !== CosmosDBStatus.NotConfigured
                ? styles.clearChatBroom
                : styles.clearChatBroomNoCosmos
            }
            iconProps={{ iconName: 'Broom' }}
            onClick={
              appStateContext?.state.isCosmosDBAvailable?.status !== CosmosDBStatus.NotConfigured
                ? clearChat
                : newChat
            }
            disabled={disabledButton()}
            aria-label="clear chat button"
          />
          <Dialog
            hidden={hideErrorDialog}
            onDismiss={handleErrorDialogClose}
            dialogContentProps={errorDialogContentProps}
            modalProps={modalProps}></Dialog>
        </Stack>
        <QuestionInput
          clearOnSend
          placeholder="Type a new question..."
          disabled={isLoading}
          onSend={(question, id) => {
            appStateContext?.state.isCosmosDBAvailable?.cosmosDB
              ? makeApiRequestWithCosmosDB(question, id)
              : makeApiRequestWithoutCosmosDB(question, id)
          }}
          conversationId={
            appStateContext?.state.currentChat?.id ? appStateContext?.state.currentChat?.id : undefined
          }
        />
      </Stack>
  
      {messages && messages.length > 0 && isIntentsPanelOpen && (
        <Stack.Item className={styles.citationPanel} tabIndex={0} role="tabpanel" aria-label="Intents Panel">
          <Stack
            aria-label="Intents Panel Header Container"
            horizontal
            className={styles.citationPanelHeaderContainer}
            horizontalAlign="space-between"
            verticalAlign="center">
            <span aria-label="Intents" className={styles.citationPanelHeader}>
              Intents
            </span>
            <IconButton
              iconProps={{ iconName: 'Cancel' }}
              aria-label="Close intents panel"
              onClick={() => setIsIntentsPanelOpen(false)}
            />
          </Stack>
          <Stack horizontalAlign="space-between">
            {execResults.map((execResult) => {
              return (
                <Stack className={styles.exectResultList} verticalAlign="space-between">
                  <><span>Intent:</span> <p>{execResult.intent}</p></>
                  {execResult.search_query && <><span>Search Query:</span>
                    <SyntaxHighlighter
                      style={nord}
                      wrapLines={true}
                      lineProps={{ style: { wordBreak: 'break-all', whiteSpace: 'pre-wrap' } }}
                      language="sql"
                      PreTag="p">
                      {execResult.search_query}
                    </SyntaxHighlighter></>}
                  {execResult.search_result && <><span>Search Result:</span> <p>{execResult.search_result}</p></>}
                  {execResult.code_generated && <><span>Code Generated:</span>
                    <SyntaxHighlighter
                      style={nord}
                      wrapLines={true}
                      lineProps={{ style: { wordBreak: 'break-all', whiteSpace: 'pre-wrap' } }}
                      language="python"
                      PreTag="p">
                      {execResult.code_generated}
                    </SyntaxHighlighter>
                  </>}
                </Stack>
              )
            })}
          </Stack>
        </Stack.Item>
      )}
      {appStateContext?.state.isChatHistoryOpen && appStateContext?.state.isCosmosDBAvailable?.status !== CosmosDBStatus.NotConfigured && <ChatHistoryPanel />}
    </>
  )
}

export default Chat<|MERGE_RESOLUTION|>--- conflicted
+++ resolved
@@ -844,7 +844,78 @@
                     citations: [],
                     plotly_data: null
                   }}
-<<<<<<< HEAD
+
+                  onCitationClicked={() => null}
+                  onExectResultClicked={() => null}
+                />
+              </div>
+            </>
+          )}
+
+          <div ref={chatMessageStreamEnd} />
+        </div>
+      )
+      }
+
+            <Stack horizontal className={styles.chatInput}>
+              {isLoading && messages.length > 0 && (
+                <Stack
+                  horizontal
+                  className={styles.stopGeneratingContainer}
+                  role="button"
+                  aria-label="Stop generating"
+                  tabIndex={0}
+                  onClick={stopGenerating}
+                  onKeyDown={e => (e.key === 'Enter' || e.key === ' ' ? stopGenerating() : null)}>
+                  <SquareRegular className={styles.stopGeneratingIcon} aria-hidden="true" />
+                  <span className={styles.stopGeneratingText} aria-hidden="true">
+                    Stop generating
+                  </span>
+                </Stack>
+              )}
+              <Stack>
+                {appStateContext?.state.isCosmosDBAvailable?.status !== CosmosDBStatus.NotConfigured && (
+                  <CommandBarButton
+                    role="button"
+                    styles={{
+                      icon: {
+                        color: '#FFFFFF'
+                      },
+                      iconDisabled: {
+                        color: '#BDBDBD !important'
+                      },
+                      root: {
+                        color: '#FFFFFF',
+                        background: '#1367CF'
+                      },
+                      rootDisabled: {
+                        background: '#F0F0F0'
+                      }
+                    }}
+                    className={styles.newChatIcon}
+                    iconProps={{ iconName: 'Add' }}
+                    onClick={newChat}
+                    disabled={disabledButton()}
+                    aria-label="start a new chat button"
+                  />
+                )}
+                <CommandBarButton
+                  role="button"
+                  styles={{
+                    icon: {
+                      color: '#FFFFFF'
+                    },
+                    iconDisabled: {
+                      color: '#BDBDBD !important'
+                    },
+                    root: {
+                      color: '#FFFFFF',
+                      background: '#1367CF'
+                    },
+                    rootDisabled: {
+                      background: '#F0F0F0'
+                    },
+                  }}
                   className={
                     appStateContext?.state.isCosmosDBAvailable?.status !== CosmosDBStatus.NotConfigured
                       ? styles.clearChatBroom
@@ -865,50 +936,19 @@
                   dialogContentProps={errorDialogContentProps}
                   modalProps={modalProps}></Dialog>
               </Stack>
-              <Stack horizontal className={styles.chatInputContainer}>
-                <QuestionInput
-                  clearOnSend
-                  placeholder="Type a new question..."
-                  disabled={isLoading}
-                  onSend={(question, id) => {
-                    appStateContext?.state.isCosmosDBAvailable?.cosmosDB
-                      ? makeApiRequestWithCosmosDB(question, id)
-                      : makeApiRequestWithoutCosmosDB(question, id)
-                  }}
-                  conversationId={
-                    appStateContext?.state.currentChat?.id ? appStateContext?.state.currentChat?.id : undefined
-                  }
-                />
-                {
-                  type == ChatType.Generate && (
-                    <CommandBarButton
-                    role="button"
-                    styles={{
-                      icon: {
-                        color: '#FFFFFF'
-                      },
-                      iconDisabled: {
-                        color: '#BDBDBD !important'
-                      }, 
-                      root: {
-                        color: '#FFFFFF',
-                        background: '#1367CF'
-                      },
-                      rootDisabled: {
-                        background: '#F0F0F0'
-                      }
-                    }}
-                    className={styles.generateDocumentIcon
-                    }
-                    iconProps={{ iconName: 'Edit' }}
-                    onClick={generateDocument} //Update for Document Generation
-                    disabled={disabledButton()}
-                    aria-label="generate template"
-                    text='Generate'
-                  />  
-                  ) 
+              <QuestionInput
+                clearOnSend
+                placeholder="Type a new question..."
+                disabled={isLoading}
+                onSend={(question, id) => {
+                  appStateContext?.state.isCosmosDBAvailable?.cosmosDB
+                    ? makeApiRequestWithCosmosDB(question, id)
+                    : makeApiRequestWithoutCosmosDB(question, id)
+                }}
+                conversationId={
+                  appStateContext?.state.currentChat?.id ? appStateContext?.state.currentChat?.id : undefined
                 }
-              </Stack>
+              />
             </Stack>
           {/* Citation Panel */}
           {messages && messages.length > 0 && isCitationPanelOpen && activeCitation && (
@@ -946,164 +986,60 @@
                   children={DOMPurify.sanitize(activeCitation.content, { ALLOWED_TAGS: XSSAllowTags })}
                   remarkPlugins={[remarkGfm]}
                   rehypePlugins={[rehypeRaw]}
-=======
-
-                  onCitationClicked={() => null}
-                  onExectResultClicked={() => null}
->>>>>>> 03897f70
                 />
               </div>
-            </>
+            </Stack.Item>
           )}
-
-          <div ref={chatMessageStreamEnd} />
-        </div>
-      )
-      }
-
-      <Stack horizontal className={styles.chatInput}>
-        {isLoading && messages.length > 0 && (
-          <Stack
-            horizontal
-            className={styles.stopGeneratingContainer}
-            role="button"
-            aria-label="Stop generating"
-            tabIndex={0}
-            onClick={stopGenerating}
-            onKeyDown={e => (e.key === 'Enter' || e.key === ' ' ? stopGenerating() : null)}>
-            <SquareRegular className={styles.stopGeneratingIcon} aria-hidden="true" />
-            <span className={styles.stopGeneratingText} aria-hidden="true">
-              Stop generating
-            </span>
-          </Stack>
-        )}
-        <Stack>
-          {appStateContext?.state.isCosmosDBAvailable?.status !== CosmosDBStatus.NotConfigured && (
-            <CommandBarButton
-              role="button"
-              styles={{
-                icon: {
-                  color: '#FFFFFF'
-                },
-                iconDisabled: {
-                  color: '#BDBDBD !important'
-                },
-                root: {
-                  color: '#FFFFFF',
-                  background: '#1367CF'
-                },
-                rootDisabled: {
-                  background: '#F0F0F0'
-                }
-              }}
-              className={styles.newChatIcon}
-              iconProps={{ iconName: 'Add' }}
-              onClick={newChat}
-              disabled={disabledButton()}
-              aria-label="start a new chat button"
-            />
+          {messages && messages.length > 0 && isIntentsPanelOpen && (
+            <Stack.Item className={styles.citationPanel} tabIndex={0} role="tabpanel" aria-label="Intents Panel">
+              <Stack
+                aria-label="Intents Panel Header Container"
+                horizontal
+                className={styles.citationPanelHeaderContainer}
+                horizontalAlign="space-between"
+                verticalAlign="center">
+                <span aria-label="Intents" className={styles.citationPanelHeader}>
+                  Intents
+                </span>
+                <IconButton
+                  iconProps={{ iconName: 'Cancel' }}
+                  aria-label="Close intents panel"
+                  onClick={() => setIsIntentsPanelOpen(false)}
+                />
+              </Stack>
+              <Stack horizontalAlign="space-between">
+                {execResults.map((execResult) => {
+                  return (
+                    <Stack className={styles.exectResultList} verticalAlign="space-between">
+                      <><span>Intent:</span> <p>{execResult.intent}</p></>
+                      {execResult.search_query && <><span>Search Query:</span>
+                        <SyntaxHighlighter
+                          style={nord}
+                          wrapLines={true}
+                          lineProps={{ style: { wordBreak: 'break-all', whiteSpace: 'pre-wrap' } }}
+                          language="sql"
+                          PreTag="p">
+                          {execResult.search_query}
+                        </SyntaxHighlighter></>}
+                      {execResult.search_result && <><span>Search Result:</span> <p>{execResult.search_result}</p></>}
+                      {execResult.code_generated && <><span>Code Generated:</span>
+                        <SyntaxHighlighter
+                          style={nord}
+                          wrapLines={true}
+                          lineProps={{ style: { wordBreak: 'break-all', whiteSpace: 'pre-wrap' } }}
+                          language="python"
+                          PreTag="p">
+                          {execResult.code_generated}
+                        </SyntaxHighlighter>
+                      </>}
+                    </Stack>
+                  )
+                })}
+              </Stack>
+            </Stack.Item>
           )}
-          <CommandBarButton
-            role="button"
-            styles={{
-              icon: {
-                color: '#FFFFFF'
-              },
-              iconDisabled: {
-                color: '#BDBDBD !important'
-              },
-              root: {
-                color: '#FFFFFF',
-                background: '#1367CF'
-              },
-              rootDisabled: {
-                background: '#F0F0F0'
-              },
-            }}
-            className={
-              appStateContext?.state.isCosmosDBAvailable?.status !== CosmosDBStatus.NotConfigured
-                ? styles.clearChatBroom
-                : styles.clearChatBroomNoCosmos
-            }
-            iconProps={{ iconName: 'Broom' }}
-            onClick={
-              appStateContext?.state.isCosmosDBAvailable?.status !== CosmosDBStatus.NotConfigured
-                ? clearChat
-                : newChat
-            }
-            disabled={disabledButton()}
-            aria-label="clear chat button"
-          />
-          <Dialog
-            hidden={hideErrorDialog}
-            onDismiss={handleErrorDialogClose}
-            dialogContentProps={errorDialogContentProps}
-            modalProps={modalProps}></Dialog>
-        </Stack>
-        <QuestionInput
-          clearOnSend
-          placeholder="Type a new question..."
-          disabled={isLoading}
-          onSend={(question, id) => {
-            appStateContext?.state.isCosmosDBAvailable?.cosmosDB
-              ? makeApiRequestWithCosmosDB(question, id)
-              : makeApiRequestWithoutCosmosDB(question, id)
-          }}
-          conversationId={
-            appStateContext?.state.currentChat?.id ? appStateContext?.state.currentChat?.id : undefined
-          }
-        />
-      </Stack>
-  
-      {messages && messages.length > 0 && isIntentsPanelOpen && (
-        <Stack.Item className={styles.citationPanel} tabIndex={0} role="tabpanel" aria-label="Intents Panel">
-          <Stack
-            aria-label="Intents Panel Header Container"
-            horizontal
-            className={styles.citationPanelHeaderContainer}
-            horizontalAlign="space-between"
-            verticalAlign="center">
-            <span aria-label="Intents" className={styles.citationPanelHeader}>
-              Intents
-            </span>
-            <IconButton
-              iconProps={{ iconName: 'Cancel' }}
-              aria-label="Close intents panel"
-              onClick={() => setIsIntentsPanelOpen(false)}
-            />
-          </Stack>
-          <Stack horizontalAlign="space-between">
-            {execResults.map((execResult) => {
-              return (
-                <Stack className={styles.exectResultList} verticalAlign="space-between">
-                  <><span>Intent:</span> <p>{execResult.intent}</p></>
-                  {execResult.search_query && <><span>Search Query:</span>
-                    <SyntaxHighlighter
-                      style={nord}
-                      wrapLines={true}
-                      lineProps={{ style: { wordBreak: 'break-all', whiteSpace: 'pre-wrap' } }}
-                      language="sql"
-                      PreTag="p">
-                      {execResult.search_query}
-                    </SyntaxHighlighter></>}
-                  {execResult.search_result && <><span>Search Result:</span> <p>{execResult.search_result}</p></>}
-                  {execResult.code_generated && <><span>Code Generated:</span>
-                    <SyntaxHighlighter
-                      style={nord}
-                      wrapLines={true}
-                      lineProps={{ style: { wordBreak: 'break-all', whiteSpace: 'pre-wrap' } }}
-                      language="python"
-                      PreTag="p">
-                      {execResult.code_generated}
-                    </SyntaxHighlighter>
-                  </>}
-                </Stack>
-              )
-            })}
-          </Stack>
-        </Stack.Item>
-      )}
-      {appStateContext?.state.isChatHistoryOpen && appStateContext?.state.isCosmosDBAvailable?.status !== CosmosDBStatus.NotConfigured && <ChatHistoryPanel />}
+          {appStateContext?.state.isChatHistoryOpen &&
+            appStateContext?.state.isCosmosDBAvailable?.status !== CosmosDBStatus.NotConfigured && <ChatHistoryPanel />}
     </>
   )
 }
