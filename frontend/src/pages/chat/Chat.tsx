import { useRef, useState, useEffect, useContext, useLayoutEffect } from 'react'
import { useLocation, useNavigate } from 'react-router-dom'
import {
  CommandBarButton,
  IconButton,
  Dialog,
  DialogType,
  Stack,
  Modal,
  IStackTokens,
  mergeStyleSets,
  IModalStyles,
  PrimaryButton
} from '@fluentui/react'
import { SquareRegular, ShieldLockRegular, ErrorCircleRegular } from '@fluentui/react-icons'

import uuid from 'react-uuid'
import { isEmpty } from 'lodash'
import styles from './Chat.module.css'

import {
  ChatMessage,
  ChatType,
  ConversationRequest,
  conversationApi,
  Citation,
  ToolMessageContent,
  ChatResponse,
  getUserInfo,
  Conversation,
  historyGenerate,
  historyUpdate,
  historyClear,
  ChatHistoryLoadingState,
  CosmosDBStatus,
  ErrorMessage,
  Section,
  DraftedDocument
} from '../../api'
import { QuestionInput } from '../../components/QuestionInput'
import { ChatHistoryPanel } from '../../components/ChatHistory/ChatHistoryPanel'
import { AppStateContext } from '../../state/AppProvider'
import { useBoolean } from '@fluentui/react-hooks';
import { CitationPanel } from './Components/CitationPanel'
import { AuthNotConfigure } from './Components/AuthNotConfigure'
import { ChatMessageContainer } from './Components/ChatMessageContainer';
import { parseErrorMessage, cleanJSON } from '../../helpers/helpers';

const enum messageStatus {
  NotRunning = 'Not Running',
  Processing = 'Processing',
  Done = 'Done'
}

// Define stack tokens for spacing
const stackTokens: IStackTokens = { childrenGap: 20 }

// Define custom styles for the modal
const modalStyles: IModalStyles = {
  main: {
    maxWidth: '80%',
    minHeight: '40%',
    padding: '20px',
    backgroundColor: '#f3f2f1',
    borderRadius: '8px'
  },
  root: undefined,
  scrollableContent: {
    minWidth: '800px'
  },
  layer: undefined,
  keyboardMoveIconContainer: undefined,
  keyboardMoveIcon: undefined
}

// Define custom styles for the content inside the modal
const contentStyles = mergeStyleSets({
  iframe: {
    width: '100%',
    height: '500px',
    border: 'none'
  },
  closeButton: {
    marginTop: '20px',
    alignSelf: 'flex-end'
  }
})

interface Props {
  type?: ChatType
}


const renderLink = (props: any) => {
  return <a {...props} target="_blank" rel="noopener noreferrer" />;
};

const Chat = ({ type = ChatType.Browse }: Props) => {
  const location = useLocation()

  const appStateContext = useContext(AppStateContext)
  const ui = appStateContext?.state.frontendSettings?.ui
  const AUTH_ENABLED = appStateContext?.state.frontendSettings?.auth_enabled
  const chatMessageStreamEnd = useRef<HTMLDivElement | null>(null)
  const [isLoading, setIsLoading] = useState<boolean>(false)
  const [showLoadingMessage, setShowLoadingMessage] = useState<boolean>(false)
  const [activeCitation, setActiveCitation] = useState<Citation>()
  const [isCitationPanelOpen, setIsCitationPanelOpen] = useState<boolean>(false)
  const [isIntentsPanelOpen, setIsIntentsPanelOpen] = useState<boolean>(false)
  const abortFuncs = useRef([] as AbortController[])
  const [showAuthMessage, setShowAuthMessage] = useState<boolean | undefined>()
  const [messages, setMessages] = useState<ChatMessage[]>([])
  const [jsonDraftDocument, setJSONDraftDocument] = useState<string>('')
  const [draftDocument, setDraftDocument] = useState<DraftedDocument>()
  const [processMessages, setProcessMessages] = useState<messageStatus>(messageStatus.NotRunning)
  const [clearingChat, setClearingChat] = useState<boolean>(false)
  const [hideErrorDialog, { toggle: toggleErrorDialog }] = useBoolean(true)
  const [errorMsg, setErrorMsg] = useState<ErrorMessage | null>()
  const [isModalOpen, setIsModalOpen] = useState(false)
  const [modalUrl, setModalUrl] = useState('');
  const [finalMessages, setFinalMessages] = useState<ChatMessage[]>([])

  const errorDialogContentProps = {
    type: DialogType.close,
    title: errorMsg?.title,
    closeButtonAriaLabel: 'Close',
    subText: errorMsg?.subtitle
  }

  const modalProps = {
    titleAriaId: 'labelId',
    subtitleAriaId: 'subTextId',
    isBlocking: true,
    styles: { main: { maxWidth: 450 } }
  }

  const [ASSISTANT, TOOL, ERROR] = ['assistant', 'tool', 'error']
  const NO_CONTENT_ERROR = 'No content in messages object.'

  useEffect(() => {
    if (type === ChatType.Browse) {
      appStateContext?.dispatch({ type: 'UPDATE_CURRENT_CHAT', payload: appStateContext?.state.browseChat })
    } else {
      appStateContext?.dispatch({ type: 'UPDATE_CURRENT_CHAT', payload: appStateContext?.state.generateChat })
    }
    processTemplateResponse()
  }, [location])

  useEffect(() => {
    appStateContext?.dispatch({ type: 'GENERATE_ISLODING', payload: appStateContext?.state.isGenerating })
  }, [isLoading])

  useEffect(() => {
    if (
      appStateContext?.state.isCosmosDBAvailable?.status !== CosmosDBStatus.Working &&
      appStateContext?.state.isCosmosDBAvailable?.status !== CosmosDBStatus.NotConfigured &&
      appStateContext?.state.chatHistoryLoadingState === ChatHistoryLoadingState.Fail &&
      hideErrorDialog
    ) {
      let subtitle = `${appStateContext.state.isCosmosDBAvailable.status}. Please contact the site administrator.`
      setErrorMsg({
        title: 'Template history is not enabled',
        subtitle: subtitle
      })
      toggleErrorDialog()
    }
  }, [appStateContext?.state.isCosmosDBAvailable])

  const handleErrorDialogClose = () => {
    toggleErrorDialog()
    setTimeout(() => {
      setErrorMsg(null)
    }, 500)
  }

  useEffect(() => {
    setIsLoading(appStateContext?.state.chatHistoryLoadingState === ChatHistoryLoadingState.Loading)
  }, [appStateContext?.state.chatHistoryLoadingState])

  const getUserInfoList = async () => {
    if (!AUTH_ENABLED) {
      setShowAuthMessage(false)
      return
    }
    const userInfoList = await getUserInfo()
    if (userInfoList.length === 0 && window.location.hostname !== '127.0.0.1') {
      setShowAuthMessage(true)
    } else {
      setShowAuthMessage(false)
    }
  }

  const navigate = useNavigate()

  const navigateToDraftPage = (parameter: DraftedDocument) => {
    // update DraftedDocument in the state
    appStateContext?.dispatch({ type: 'UPDATE_DRAFTED_DOCUMENT', payload: parameter })
    navigate('/draft')
  }

  let assistantMessage = {} as ChatMessage
  let toolMessage = {} as ChatMessage
  let assistantContent = ''

  const processTemplateResponse = () => {
    if (type === ChatType.Template) {
      let jsonString = ''
      if (assistantMessage.role === ASSISTANT) {
        jsonString = cleanJSON(assistantContent)
      } else {
        let latestChat = appStateContext?.state.currentChat
        if (!latestChat) return

        const assistantMessages = latestChat.messages.filter(answer => answer.role === ASSISTANT)

        const mostRecentAssistantMessage =
          assistantMessages.length > 0 ? assistantMessages[assistantMessages.length - 1] : undefined
        if (mostRecentAssistantMessage) {
          jsonString = cleanJSON(mostRecentAssistantMessage.content)
        } else return
      }
      if (jsonString === '') return

      setJSONDraftDocument(jsonString) // use in the Answer response
      try {
        const jsonObject = JSON.parse(jsonString)

        const sections: Section[] = jsonObject.template.map((item: any) => ({
          title: item.section_title,
          content: '', // Generated when user selects 'Generate' button
          description: item.section_description
        }))

        const draftedTemplate: DraftedDocument = {
          title: 'Enter a draft document title',
          sections: sections
        }

        setDraftDocument(draftedTemplate)
      } catch (e) {
        console.error('Failed to parse JSON:', e)
      }
    }
  }

  const processResultMessage = (resultMessage: ChatMessage, userMessage: ChatMessage, conversationId?: string) => {
    if (resultMessage.role === ASSISTANT) {
      assistantContent += resultMessage.content
      assistantMessage = resultMessage
      assistantMessage.content = assistantContent

      if (resultMessage.context) {
        toolMessage = {
          id: uuid(),
          role: TOOL,
          content: resultMessage.context,
          date: new Date().toISOString()
        }
      }
    }

    if (resultMessage.role === TOOL) toolMessage = resultMessage

    if (!conversationId) {
      isEmpty(toolMessage)
        ? setMessages([...messages, userMessage, assistantMessage])
        : setMessages([...messages, userMessage, toolMessage, assistantMessage])
    } else {
      isEmpty(toolMessage)
        ? setMessages([...messages, assistantMessage])
        : setMessages([...messages, toolMessage, assistantMessage])
    }
  }

  const makeApiRequestWithoutCosmosDB = async (question: string, conversationId?: string) => {
    setIsLoading(true)
    appStateContext?.dispatch({ type: 'GENERATE_ISLODING', payload: true })
    setShowLoadingMessage(true)
    const abortController = new AbortController()
    abortFuncs.current.unshift(abortController)
    appStateContext?.dispatch({ type: 'SET_IS_REQUEST_INITIATED', payload: true })

    const userMessage: ChatMessage = {
      id: uuid(),
      role: 'user',
      content: question,
      date: new Date().toISOString()
    }

    let conversation: Conversation | null | undefined
    if (!conversationId) {
      conversation = {
        id: conversationId ?? uuid(),
        title: question,
        messages: [userMessage],
        date: new Date().toISOString()
      }
    } else {
      conversation = appStateContext?.state?.currentChat
      if (!conversation) {
        console.error('Conversation not found.')
        setIsLoading(false)
        setShowLoadingMessage(false)
        abortFuncs.current = abortFuncs.current.filter(a => a !== abortController)
        return
      } else {
        conversation.messages.push(userMessage)
      }
    }

    appStateContext?.dispatch({ type: 'UPDATE_CURRENT_CHAT', payload: conversation })
    setMessages(conversation.messages)

    const request: ConversationRequest = {
      messages: [...conversation.messages.filter(answer => answer.role !== ERROR)]
    }

    let result = {} as ChatResponse
    try {
      const response = await conversationApi(request, abortController.signal, type)
      if (response?.body) {
        const reader = response.body.getReader()

        let runningText = ''
        while (true) {
          setProcessMessages(messageStatus.Processing)
          const { done, value } = await reader.read()
          if (done) break

          var text = new TextDecoder('utf-8').decode(value)
          const objects = text.split('\n')
          objects.forEach(obj => {
            try {
              if (obj !== '' && obj !== '{}') {
                runningText += obj
                result = JSON.parse(runningText)
                if (result.choices?.length > 0) {
                  result.choices[0].messages.forEach(msg => {
                    msg.id = result.id
                    msg.date = new Date().toISOString()
                  })
                  if (result.choices[0].messages?.some(m => m.role === ASSISTANT)) {
                    setShowLoadingMessage(false)
                  }
                  result.choices[0].messages.forEach(resultObj => {
                    processResultMessage(resultObj, userMessage, conversationId)
                  })
                } else if (result.error) {
                  throw Error(result.error)
                }
                runningText = ''
              }
            } catch (e) {
              if (!(e instanceof SyntaxError)) {
                console.error(e)
                throw e
              } else {
                console.log('Incomplete message. Continuing...')
              }
            }
          })
        }
        conversation.messages.push(toolMessage, assistantMessage)
        appStateContext?.dispatch({ type: 'UPDATE_CURRENT_CHAT', payload: conversation })
        setMessages([...messages, toolMessage, assistantMessage])
        processTemplateResponse()
      }
    } catch (e) {
      if (!abortController.signal.aborted) {
        let errorMessage =
          'An error occurred. Please try again. If the problem persists, please contact the site administrator.'
        if (result.error?.message) {
          errorMessage = result.error.message
        } else if (typeof result.error === 'string') {
          errorMessage = result.error
        }

        errorMessage = parseErrorMessage(errorMessage)

        let errorChatMsg: ChatMessage = {
          id: uuid(),
          role: ERROR,
          content: errorMessage,
          date: new Date().toISOString()
        }
        conversation.messages.push(errorChatMsg)
        appStateContext?.dispatch({ type: 'UPDATE_CURRENT_CHAT', payload: conversation })
        setMessages([...messages, errorChatMsg])
      } else {
        setMessages([...messages, userMessage])
      }
    } finally {
      setIsLoading(false)
      setShowLoadingMessage(false)
      appStateContext?.dispatch({ type: 'GENERATE_ISLODING', payload: false })
      abortFuncs.current = abortFuncs.current.filter(a => a !== abortController)
      appStateContext?.dispatch({ type: 'SET_IS_REQUEST_INITIATED', payload: false })
      setProcessMessages(messageStatus.Done)
    }

    return abortController.abort()
  }

  const makeApiRequestWithCosmosDB = async (question: string, conversationId?: string) => {
    setIsLoading(true)
    appStateContext?.dispatch({ type: 'GENERATE_ISLODING', payload: true })
    setShowLoadingMessage(true)
    const abortController = new AbortController()
    abortFuncs.current.unshift(abortController)
    appStateContext?.dispatch({ type: 'SET_IS_REQUEST_INITIATED', payload: true })


    const userMessage: ChatMessage = {
      id: uuid(),
      role: 'user',
      content: question,
      date: new Date().toISOString()
    }

    //api call params set here (generate)
    let request: ConversationRequest
    let conversation
    if (conversationId) {
      conversation = appStateContext?.state?.chatHistory?.find(conv => conv.id === conversationId)
      if (!conversation) {
        console.error('Conversation not found.')
        setIsLoading(false)
        appStateContext?.dispatch({ type: 'GENERATE_ISLODING', payload: false })
        setShowLoadingMessage(false)
        abortFuncs.current = abortFuncs.current.filter(a => a !== abortController)
        return
      } else {
        conversation.messages.push(userMessage)
        request = {
          messages: [...conversation.messages.filter(answer => answer.role !== ERROR)]
        }
      }
    } else {
      request = {
        messages: [userMessage].filter(answer => answer.role !== ERROR)
      }
      setMessages(request.messages)
    }
    let result = {} as ChatResponse
    var errorResponseMessage = 'Please try again. If the problem persists, please contact the site administrator.'
    try {
      const response = conversationId
        ? await historyGenerate(request, abortController.signal, conversationId, type)
        : await historyGenerate(request, abortController.signal, undefined, type)
      if (!response?.ok) {
        const responseJson = await response.json()
        errorResponseMessage =
          responseJson.error === undefined ? errorResponseMessage : parseErrorMessage(responseJson.error)
        let errorChatMsg: ChatMessage = {
          id: uuid(),
          role: ERROR,
          content: `There was an error generating a response. Template history can't be saved at this time. ${errorResponseMessage}`,
          date: new Date().toISOString()
        }
        let resultConversation
        if (conversationId) {
          resultConversation = appStateContext?.state?.chatHistory?.find(conv => conv.id === conversationId)
          if (!resultConversation) {
            console.error('Conversation not found.')
            setIsLoading(false)
            setShowLoadingMessage(false)
            abortFuncs.current = abortFuncs.current.filter(a => a !== abortController)
            return
          }
          resultConversation.messages.push(errorChatMsg)
        } else {
          setMessages([...messages, userMessage, errorChatMsg])
          setIsLoading(false)
          appStateContext?.dispatch({ type: 'GENERATE_ISLODING', payload: false })
          setShowLoadingMessage(false)
          abortFuncs.current = abortFuncs.current.filter(a => a !== abortController)
          return
        }
        appStateContext?.dispatch({ type: 'UPDATE_CURRENT_CHAT', payload: resultConversation })
        setMessages([...resultConversation.messages])
        return
      }
      if (response?.body) {
        const reader = response.body.getReader()

        let runningText = ''
        while (true) {
          setProcessMessages(messageStatus.Processing)
          const { done, value } = await reader.read()
          if (done) break

          var text = new TextDecoder('utf-8').decode(value)
          const objects = text.split('\n')
          objects.forEach(obj => {
            try {
              if (obj !== '' && obj !== '{}') {
                runningText += obj
                result = JSON.parse(runningText)
                if (!result.choices?.[0]?.messages?.[0].content) {
                  errorResponseMessage = NO_CONTENT_ERROR
                  throw Error()
                }
                if (result.choices?.length > 0) {
                  result.choices[0].messages.forEach(msg => {
                    msg.id = result.id
                    msg.date = new Date().toISOString()
                  })
                  if (result.choices[0].messages?.some(m => m.role === ASSISTANT)) {
                    setShowLoadingMessage(false)
                  }
                  result.choices[0].messages.forEach(resultObj => {
                    processResultMessage(resultObj, userMessage, conversationId)
                  })
                }
                runningText = ''
              } else if (result.error) {
                throw Error(result.error)
              }
            } catch (e) {
              if (!(e instanceof SyntaxError)) {
                console.error(e)
                throw e
              } else {
                console.log('Incomplete message. Continuing...')
              }
            }
          })
        }

        let resultConversation
        if (conversationId) {
          resultConversation = appStateContext?.state?.chatHistory?.find(conv => conv.id === conversationId)
          if (!resultConversation) {
            console.error('Conversation not found.')
            setIsLoading(false)
            appStateContext?.dispatch({ type: 'GENERATE_ISLODING', payload: false })
            setShowLoadingMessage(false)
            abortFuncs.current = abortFuncs.current.filter(a => a !== abortController)
            return
          }
          isEmpty(toolMessage)
            ? resultConversation.messages.push(assistantMessage)
            : resultConversation.messages.push(toolMessage, assistantMessage)
        } else {
          resultConversation = {
            id: result.history_metadata.conversation_id,
            title: result.history_metadata.title,
            messages: [userMessage],
            date: result.history_metadata.date
          }
          isEmpty(toolMessage)
            ? resultConversation.messages.push(assistantMessage)
            : resultConversation.messages.push(toolMessage, assistantMessage)
        }
        if (!resultConversation) {
          setIsLoading(false)
          appStateContext?.dispatch({ type: 'GENERATE_ISLODING', payload: false })
          setShowLoadingMessage(false)
          abortFuncs.current = abortFuncs.current.filter(a => a !== abortController)
          return
        }
        appStateContext?.dispatch({ type: 'UPDATE_CURRENT_CHAT', payload: resultConversation })
        isEmpty(toolMessage)
          ? setMessages([...messages, assistantMessage])
          : setMessages([...messages, toolMessage, assistantMessage])
        processTemplateResponse()
      }
    } catch (e) {
      if (!abortController.signal.aborted) {
        let errorMessage = `An error occurred. ${errorResponseMessage}`
        if (result.error?.message) {
          errorMessage = result.error.message
        } else if (typeof result.error === 'string') {
          errorMessage = result.error
        }

        errorMessage = parseErrorMessage(errorMessage)

        let errorChatMsg: ChatMessage = {
          id: uuid(),
          role: ERROR,
          content: errorMessage,
          date: new Date().toISOString()
        }
        let resultConversation
        if (conversationId) {
          resultConversation = appStateContext?.state?.chatHistory?.find(conv => conv.id === conversationId)
          if (!resultConversation) {
            console.error('Conversation not found.')
            setIsLoading(false)
            appStateContext?.dispatch({ type: 'GENERATE_ISLODING', payload: false })
            setShowLoadingMessage(false)
            abortFuncs.current = abortFuncs.current.filter(a => a !== abortController)
            return
          }
          resultConversation.messages.push(errorChatMsg)
        } else {
          if (!result.history_metadata) {
            console.error('Error retrieving data.', result)
            let errorChatMsg: ChatMessage = {
              id: uuid(),
              role: ERROR,
              content: errorMessage,
              date: new Date().toISOString()
            }
            setMessages([...messages, userMessage, errorChatMsg])
            setIsLoading(false)
            appStateContext?.dispatch({ type: 'GENERATE_ISLODING', payload: false })
            setShowLoadingMessage(false)
            abortFuncs.current = abortFuncs.current.filter(a => a !== abortController)
            return
          }
          resultConversation = {
            id: result.history_metadata.conversation_id,
            title: result.history_metadata.title,
            messages: [userMessage],
            date: result.history_metadata.date
          }
          resultConversation.messages.push(errorChatMsg)
        }
        if (!resultConversation) {
          setIsLoading(false)
          appStateContext?.dispatch({ type: 'GENERATE_ISLODING', payload: false })
          setShowLoadingMessage(false)
          abortFuncs.current = abortFuncs.current.filter(a => a !== abortController)
          return
        }
        appStateContext?.dispatch({ type: 'UPDATE_CURRENT_CHAT', payload: resultConversation })
        setMessages([...messages, errorChatMsg])
      } else {
        setMessages([...messages, userMessage])
      }
    } finally {
      setIsLoading(false)
      setShowLoadingMessage(false)
      abortFuncs.current = abortFuncs.current.filter(a => a !== abortController)
      setProcessMessages(messageStatus.Done)
      appStateContext?.dispatch({ type: 'SET_IS_REQUEST_INITIATED', payload: false })
    }
    return abortController.abort()
  }

  // useEffect(() => {
  //   //console.log("messages",messages);
  //   //console.log("finalMessages", finalMessages);
  //   if (JSON.stringify(finalMessages) !== JSON.stringify(messages)) {
  //     setFinalMessages(messages)
  //   }
  // }, [messages,finalMessages])

  const clearChat = async () => {
    setClearingChat(true)
    if (appStateContext?.state.currentChat?.id && appStateContext?.state.isCosmosDBAvailable.cosmosDB) {
      let response = await historyClear(appStateContext?.state.currentChat.id)
      if (!response.ok) {
        setErrorMsg({
          title: 'Error clearing current chat',
          subtitle: 'Please try again. If the problem persists, please contact the site administrator.'
        })
        toggleErrorDialog()
      } else {
        appStateContext?.dispatch({
          type: 'DELETE_CURRENT_CHAT_MESSAGES',
          payload: appStateContext?.state.currentChat.id
        })
        if (type === ChatType.Template)
          appStateContext?.dispatch({ type: 'UPDATE_CHAT_HISTORY', payload: appStateContext?.state.currentChat })
        setActiveCitation(undefined)
        setIsCitationPanelOpen(false)
        setIsIntentsPanelOpen(false)
        setMessages([])
      }
    }
    setClearingChat(false)
  }


  const generateDocument = async () => {
    if (draftDocument !== undefined) {
      navigateToDraftPage(draftDocument)
    }
  }

  const newChat = () => {
    setProcessMessages(messageStatus.Processing)
    setMessages([])
    setIsCitationPanelOpen(false)
    setIsIntentsPanelOpen(false)
    setActiveCitation(undefined)
    appStateContext?.dispatch({ type: 'UPDATE_CURRENT_CHAT', payload: null })
    setProcessMessages(messageStatus.Done)
  }

  const stopGenerating = () => {
    abortFuncs.current.forEach(a => a.abort())
    setShowLoadingMessage(false)
    setIsLoading(false)
    appStateContext?.dispatch({ type: 'GENERATE_ISLODING', payload: false })
  }

  useEffect(() => {
    if (appStateContext?.state.currentChat) {
      setMessages(appStateContext.state.currentChat.messages)
    } else {
      setMessages([])
    }

    if (type === ChatType.Browse) {
      appStateContext?.dispatch({ type: 'UPDATE_BROWSE_CHAT', payload: appStateContext?.state.currentChat })
    } else {
      appStateContext?.dispatch({ type: 'UPDATE_GENERATE_CHAT', payload: appStateContext?.state.currentChat })
    }
    processTemplateResponse()
  }, [appStateContext?.state.currentChat])

  useLayoutEffect(() => {
    const saveToDB = async (messages: ChatMessage[], id: string) => {
      const response = await historyUpdate(messages, id)
      return response
    }

    if (appStateContext && appStateContext.state.currentChat && processMessages === messageStatus.Done) {
      if (appStateContext.state.isCosmosDBAvailable.cosmosDB && type === ChatType.Template) {
        if (!appStateContext?.state.currentChat?.messages) {
          console.error('Failure fetching current chat state.')
          return
        }
        const noContentError = appStateContext.state.currentChat.messages.find(m => m.role === ERROR)

        if (!noContentError?.content.includes(NO_CONTENT_ERROR)) {
          saveToDB(appStateContext.state.currentChat.messages, appStateContext.state.currentChat.id)
            .then(res => {
              if (!res.ok) {
                let errorMessage =
                  "An error occurred. Answers can't be saved at this time. If the problem persists, please contact the site administrator."
                let errorChatMsg: ChatMessage = {
                  id: uuid(),
                  role: ERROR,
                  content: errorMessage,
                  date: new Date().toISOString()
                }
                if (!appStateContext?.state.currentChat?.messages) {
                  let err: Error = {
                    ...new Error(),
                    message: 'Failure fetching current chat state.'
                  }
                  throw err
                }
                setMessages([...appStateContext?.state.currentChat?.messages, errorChatMsg])
              }
              return res as Response
            })
            .catch(err => {
              console.error('Error: ', err)
              let errRes: Response = {
                ...new Response(),
                ok: false,
                status: 500
              }
              return errRes
            })
        }
      } else {
      }
      if (type === ChatType.Template)
        appStateContext?.dispatch({ type: 'UPDATE_CHAT_HISTORY', payload: appStateContext.state.currentChat })
      setMessages(appStateContext.state.currentChat.messages)
      setProcessMessages(messageStatus.NotRunning)
    }
  }, [processMessages])

  useEffect(() => {
    if (AUTH_ENABLED !== undefined) getUserInfoList()
  }, [AUTH_ENABLED])

  useLayoutEffect(() => {
    chatMessageStreamEnd.current?.scrollIntoView({ behavior: 'auto' })
  }, [showLoadingMessage, processMessages])

  useEffect(() => {
    chatMessageStreamEnd.current?.scrollIntoView({ behavior: 'auto' })
  }, [messages])

  const onShowCitation = (citation: Citation) => {
    const path = `/#/document/${citation.filepath}`
    const url = window.location.origin + path
    setModalUrl(url)
    setIsModalOpen(true)
  }

  const onCloseModal = () => {
    setIsModalOpen(false)
    setModalUrl('')
  }

  const onViewSource = (citation: Citation) => {
    if (citation.url && !citation.url.includes('blob.core')) {
      window.open(citation.url, '_blank')
    }
  }


  const disabledButton = () => {
    return (
      isLoading ||
      (messages && messages.length === 0) ||
      clearingChat ||
      appStateContext?.state.chatHistoryLoadingState === ChatHistoryLoadingState.Loading
    )
  }


  return (
    <div className={styles.container} role="main">
      {showAuthMessage ? (
        <AuthNotConfigure />
      ) : (
        <Stack horizontal className={styles.chatRoot}>
          <div className={styles.chatContainer}>
            {!messages || messages.length < 1 ? (
              <Stack className={styles.chatEmptyState}>
                <h1 className={styles.chatEmptyStateTitle}>{ui?.chat_title}</h1>
              </Stack>
            ) : (
                <ChatMessageContainer
                messages={messages}
                  isLoading={isLoading}
                  type={type}
                  onShowCitation={onShowCitation}
                  showLoadingMessage={showLoadingMessage}
                  ref = {chatMessageStreamEnd}
                />
            )}

            <Stack horizontal className={styles.chatInput}>
              {isLoading && messages.length > 0 && (
                <Stack
                  horizontal
                  className={styles.stopGeneratingContainer}
                  role="button"
                  aria-label="Stop generating"
                  tabIndex={0}
                  onClick={stopGenerating}
                  onKeyDown={e => (e.key === 'Enter' || e.key === ' ' ? stopGenerating() : null)}>
                  <SquareRegular className={styles.stopGeneratingIcon} aria-hidden="true" />
                  <span className={styles.stopGeneratingText} aria-hidden="true">
                    Stop generating
                  </span>
                </Stack>
              )}
              <Stack>
                {appStateContext?.state.isCosmosDBAvailable?.status !== CosmosDBStatus.NotConfigured &&
                  type === ChatType.Template && (
                    <CommandBarButton
                      role="button"
                      styles={{
                        icon: {
                          color: '#FFFFFF'
                        },
                        iconDisabled: {
                          color: '#BDBDBD !important'
                        },
                        root: {
                          color: '#FFFFFF',
                          background: '#0F6CBD'
                        },
                        rootDisabled: {
                          background: '#F0F0F0'
                        }
                      }}
                      className={styles.newChatIcon}
                      iconProps={{ iconName: 'Add' }}
                      onClick={newChat}
                      disabled={disabledButton()}
                      aria-label="start a new chat button"
                    />
                  )}
                <CommandBarButton
                  role="button"
                  styles={{
                    icon: {
                      color: '#FFFFFF'
                    },
                    iconDisabled: {
                      color: '#BDBDBD !important'
                    },
                    root: {
                      color: '#FFFFFF',
                      background: '#0F6CBD'
                    },
                    rootDisabled: {
                      background: '#F0F0F0'
                    }
                  }}
                  className={styles.clearChatBroom}
                  iconProps={{ iconName: 'Broom' }}
                  onClick={
                    appStateContext?.state.isCosmosDBAvailable?.status !== CosmosDBStatus.NotConfigured &&
                      type !== ChatType.Browse
                      ? clearChat
                      : newChat
                  }
                  disabled={disabledButton()}
                  aria-label="clear chat button"
                />
                <Dialog
                  hidden={hideErrorDialog}
                  onDismiss={handleErrorDialogClose}
                  dialogContentProps={errorDialogContentProps}
                  modalProps={modalProps}></Dialog>
              </Stack>
              <QuestionInput
                clearOnSend
                placeholder="Type a new question..."
                disabled={isLoading}
                onSend={(question, id) => {
                  appStateContext?.state.isCosmosDBAvailable?.cosmosDB && type === ChatType.Template
                    ? makeApiRequestWithCosmosDB(question, id)
                    : makeApiRequestWithoutCosmosDB(question, id)
                }}
                conversationId={
                  appStateContext?.state.currentChat?.id ? appStateContext?.state.currentChat?.id : undefined
                }
              />
              {type == ChatType.Template && (
                <CommandBarButton
                  role="button"
                  styles={{
                    icon: {
                      color: '#FFFFFF'
                    },
                    iconDisabled: {
                      color: '#BDBDBD !important'
                    },
                    root: {
                      color: '#FFFFFF',
                      background: '#0F6CBD'
                    },
                    rootDisabled: {
                      background: '#F0F0F0'
                    }
                  }}
                  className={styles.generateDocumentIcon}
                  iconProps={{ iconName: 'Generate' }}
                  onClick={generateDocument} //Update for Document Generation
                  disabled={draftDocument === undefined || disabledButton()}
                  aria-label="generate draft"
                  title="Generate Draft"
                />
              )}
            </Stack>
          </div>
          {/* Citation Panel */}
          {messages && messages.length > 0 && isCitationPanelOpen && activeCitation && (
<<<<<<< HEAD
            <CitationPanel
              IsCitationPanelOpen={setIsCitationPanelOpen}
              activeCitation={activeCitation}
              onViewSource={onViewSource}
            />
=======
            <Stack.Item className={styles.citationPanel} tabIndex={0} role="tabpanel" aria-label="Citations Panel">
              <Stack
                aria-label="Citations Panel Header Container"
                horizontal
                className={styles.citationPanelHeaderContainer}
                horizontalAlign="space-between"
                verticalAlign="center">
                <span aria-label="Citations" className={styles.citationPanelHeader}>
                  Citations
                </span>
                <IconButton
                  iconProps={{ iconName: 'Cancel' }}
                  aria-label="Close citations panel"
                  onClick={() => setIsCitationPanelOpen(false)}
                />
              </Stack>
              <h5
                className={styles.citationPanelTitle}
                tabIndex={0}
                title={
                  activeCitation.url && !activeCitation.url.includes('blob.core')
                    ? activeCitation.url
                    : activeCitation.title ?? ''
                }
                onClick={() => onViewSource(activeCitation)}>
                {activeCitation.title}
              </h5>
              <div tabIndex={0}>
                <ReactMarkdown
                  className={styles.citationPanelContent}
                  children={DOMPurify.sanitize(activeCitation.content, { ALLOWED_TAGS: XSSAllowTags })}
                  remarkPlugins={[remarkGfm]}
                  rehypePlugins={[rehypeRaw]}
                  components={{
                    a: renderLink, 
                  }}
                />
              </div>
            </Stack.Item>
>>>>>>> cb414c8d
          )}
          {messages && messages.length > 0 && isIntentsPanelOpen && (
            <Stack.Item className={styles.citationPanel} tabIndex={0} role="tabpanel" aria-label="Intents Panel">
              <Stack
                aria-label="Intents Panel Header Container"
                horizontal
                className={styles.citationPanelHeaderContainer}
                horizontalAlign="space-between"
                verticalAlign="center">
                <span aria-label="Intents" className={styles.citationPanelHeader}>
                  Intents
                </span>
                <IconButton
                  iconProps={{ iconName: 'Cancel' }}
                  aria-label="Close intents panel"
                  onClick={() => setIsIntentsPanelOpen(false)}
                />
              </Stack>
            </Stack.Item>
          )}
          {appStateContext?.state.isChatHistoryOpen &&
            appStateContext?.state.isCosmosDBAvailable?.status !== CosmosDBStatus.NotConfigured &&
            type === ChatType.Template && <ChatHistoryPanel />}
        </Stack>
      )}
      <Modal isOpen={isModalOpen} onDismiss={onCloseModal} isBlocking={false} styles={modalStyles}>
        <Stack tokens={stackTokens} styles={{ root: { padding: 20 } }}>
          <iframe src={modalUrl} className={contentStyles.iframe} title="Citation"></iframe>
          <PrimaryButton onClick={onCloseModal} className={contentStyles.closeButton}>
            Close
          </PrimaryButton>
        </Stack>
      </Modal>
    </div>
  )
}

export default Chat<|MERGE_RESOLUTION|>--- conflicted
+++ resolved
@@ -952,53 +952,11 @@
           </div>
           {/* Citation Panel */}
           {messages && messages.length > 0 && isCitationPanelOpen && activeCitation && (
-<<<<<<< HEAD
             <CitationPanel
               IsCitationPanelOpen={setIsCitationPanelOpen}
               activeCitation={activeCitation}
               onViewSource={onViewSource}
             />
-=======
-            <Stack.Item className={styles.citationPanel} tabIndex={0} role="tabpanel" aria-label="Citations Panel">
-              <Stack
-                aria-label="Citations Panel Header Container"
-                horizontal
-                className={styles.citationPanelHeaderContainer}
-                horizontalAlign="space-between"
-                verticalAlign="center">
-                <span aria-label="Citations" className={styles.citationPanelHeader}>
-                  Citations
-                </span>
-                <IconButton
-                  iconProps={{ iconName: 'Cancel' }}
-                  aria-label="Close citations panel"
-                  onClick={() => setIsCitationPanelOpen(false)}
-                />
-              </Stack>
-              <h5
-                className={styles.citationPanelTitle}
-                tabIndex={0}
-                title={
-                  activeCitation.url && !activeCitation.url.includes('blob.core')
-                    ? activeCitation.url
-                    : activeCitation.title ?? ''
-                }
-                onClick={() => onViewSource(activeCitation)}>
-                {activeCitation.title}
-              </h5>
-              <div tabIndex={0}>
-                <ReactMarkdown
-                  className={styles.citationPanelContent}
-                  children={DOMPurify.sanitize(activeCitation.content, { ALLOWED_TAGS: XSSAllowTags })}
-                  remarkPlugins={[remarkGfm]}
-                  rehypePlugins={[rehypeRaw]}
-                  components={{
-                    a: renderLink, 
-                  }}
-                />
-              </div>
-            </Stack.Item>
->>>>>>> cb414c8d
           )}
           {messages && messages.length > 0 && isIntentsPanelOpen && (
             <Stack.Item className={styles.citationPanel} tabIndex={0} role="tabpanel" aria-label="Intents Panel">
