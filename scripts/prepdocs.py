import argparse
import dataclasses
import time

from azure.ai.formrecognizer import DocumentAnalysisClient
from azure.core.credentials import AzureKeyCredential
from azure.identity import AzureDeveloperCliCredential
from azure.search.documents import SearchClient
from azure.search.documents.indexes import SearchIndexClient
from azure.search.documents.indexes.models import (
    HnswParameters, PrioritizedFields, SearchableField, SearchField,
    SearchFieldDataType, SearchIndex, SemanticConfiguration, SemanticField,
    SemanticSettings, VectorSearch, VectorSearchAlgorithmConfiguration)
from data_utils import chunk_directory
from tqdm import tqdm


def create_search_index(index_name, index_client):
    print(f"Ensuring search index {index_name} exists")
    if index_name not in index_client.list_index_names():
        index = SearchIndex(
            name=index_name,
            fields=[
                SearchableField(name="id", type="Edm.String", key=True),
                SearchableField(
                    name="content", type="Edm.String", analyzer_name="en.lucene"
                ),
                SearchableField(
                    name="title", type="Edm.String", analyzer_name="en.lucene"
                ),
                SearchableField(name="filepath", type="Edm.String"),
                SearchableField(name="url", type="Edm.String"),
                SearchableField(name="metadata", type="Edm.String"),
                SearchField(
                    name="contentVector",
                    type=SearchFieldDataType.Collection(SearchFieldDataType.Single),
                    hidden=False,
                    searchable=True,
                    filterable=False,
                    sortable=False,
                    facetable=False,
                    vector_search_dimensions=1536,
                    vector_search_configuration="default",
                ),
            ],
            semantic_settings=SemanticSettings(
                configurations=[
                    SemanticConfiguration(
                        name="default",
                        prioritized_fields=PrioritizedFields(
                            title_field=SemanticField(field_name="title"),
                            prioritized_content_fields=[
                                SemanticField(field_name="content")
                            ],
                        ),
                    )
                ]
            ),
            vector_search=VectorSearch(
                algorithm_configurations=[
                    VectorSearchAlgorithmConfiguration(
                        name="default",
                        kind="hnsw",
                        hnsw_parameters=HnswParameters(metric="cosine"),
                    )
                ]
            ),
        )
        print(f"Creating {index_name} search index")
        index_client.create_index(index)
    else:
        print(f"Search index {index_name} already exists")


def upload_documents_to_index(docs, search_client, upload_batch_size=50):
    to_upload_dicts = []

    id = 0
    for document in docs:
        d = dataclasses.asdict(document)
        # add id to documents
        d.update({"@search.action": "upload", "id": str(id)})
        if "contentVector" in d and d["contentVector"] is None:
            del d["contentVector"]
        to_upload_dicts.append(d)
        id += 1

    # Upload the documents in batches of upload_batch_size
    for i in tqdm(
        range(0, len(to_upload_dicts), upload_batch_size), desc="Indexing Chunks..."
    ):
        batch = to_upload_dicts[i: i + upload_batch_size]
        results = search_client.upload_documents(documents=batch)
        num_failures = 0
        errors = set()
        for result in results:
            if not result.succeeded:
                print(
                    f"Indexing Failed for {result.key} with ERROR: {result.error_message}"
                )
                num_failures += 1
                errors.add(result.error_message)
        if num_failures > 0:
            raise Exception(
                f"INDEXING FAILED for {num_failures} documents. Please recreate the index."
                f"To Debug: PLEASE CHECK chunk_size and upload_batch_size. \n Error Messages: {list(errors)}"
            )


def validate_index(index_name, index_client):
    for retry_count in range(5):
        stats = index_client.get_index_statistics(index_name)
        num_chunks = stats["document_count"]
        if num_chunks == 0 and retry_count < 4:
            print("Index is empty. Waiting 60 seconds to check again...")
            time.sleep(60)
        elif num_chunks == 0 and retry_count == 4:
            print("Index is empty. Please investigate and re-index.")
        else:
            print(f"The index contains {num_chunks} chunks.")
            average_chunk_size = stats["storage_size"] / num_chunks
            print(
                f"The average chunk size of the index is {average_chunk_size} bytes.")
            break


def create_and_populate_index(
    index_name,
    index_client,
    search_client,
    form_recognizer_client,
    azure_credential,
    embedding_endpoint,
):
    # create or update search index with compatible schema
    create_search_index(index_name, index_client)

    # chunk directory
    print("Chunking directory...")
    result = chunk_directory(
        "./data",
        form_recognizer_client=form_recognizer_client,
        use_layout=True,
        ignore_errors=False,
        njobs=1,
        add_embeddings=True,
        azure_credential=azd_credential,
        embedding_endpoint=embedding_endpoint,
    )

    if len(result.chunks) == 0:
        raise Exception(
            "No chunks found. Please check the data path and chunk size.")

    print(f"Processed {result.total_files} files")
    print(f"Unsupported formats: {result.num_unsupported_format_files} files")
    print(f"Files with errors: {result.num_files_with_errors} files")
    print(f"Found {len(result.chunks)} chunks")

    # upload documents to index
    print("Uploading documents to index...")
    upload_documents_to_index(result.chunks, search_client)

    # check if index is ready/validate index
    print("Validating index...")
    validate_index(index_name, index_client)
    print("Index validation completed")


if __name__ == "__main__":
    parser = argparse.ArgumentParser(
        description="Prepare documents by extracting content from PDFs, splitting content into sections and indexing in a search index.",
        epilog="Example: prepdocs.py --searchservice mysearch --index myindex",
    )
    parser.add_argument(
        "--tenantid",
        required=False,
        help="Optional. Use this to define the Azure directory where to authenticate)",
    )
    parser.add_argument(
        "--searchservice",
        help="Name of the Azure Cognitive Search service where content should be indexed (must exist already)",
    )
    parser.add_argument(
        "--index",
        help="Name of the Azure Cognitive Search index where content should be indexed (will be created if it doesn't exist)",
    )
    parser.add_argument(
        "--searchkey",
        required=False,
        help="Optional. Use this Azure Cognitive Search account key instead of the current user identity to login (use az login to set current user for Azure)",
    )
    parser.add_argument(
        "--formrecognizerservice",
        required=False,
        help="Optional. Name of the Azure Form Recognizer service which will be used to extract text, tables and layout from the documents (must exist already)",
    )
    parser.add_argument(
        "--formrecognizerkey",
        required=False,
        help="Optional. Use this Azure Form Recognizer account key instead of the current user identity to login (use az login to set current user for Azure)",
    )
    parser.add_argument(
        "--embeddingendpoint",
        required=False,
        help="Optional. Use this OpenAI endpoint to generate embeddings for the documents",
    )
    args = parser.parse_args()

    # Use the current user identity to connect to Azure services unless a key is explicitly set for any of them
    azd_credential = (
        AzureDeveloperCliCredential()
        if args.tenantid is None
        else AzureDeveloperCliCredential(tenant_id=args.tenantid, process_timeout=60)
    )
    default_creds = azd_credential if args.searchkey is None else None
    search_creds = (
<<<<<<< HEAD
        default_creds if args.searchkey == None else AzureKeyCredential(
            args.searchkey)
=======
        default_creds if args.searchkey is None else AzureKeyCredential(args.searchkey)
>>>>>>> 6c983f57
    )
    formrecognizer_creds = (
        default_creds
        if args.formrecognizerkey is None
        else AzureKeyCredential(args.formrecognizerkey)
    )

    print("Data preparation script started")
    print("Preparing data for index:", args.index)
    search_endpoint = f"https://{args.searchservice}.search.windows.net/"
    index_client = SearchIndexClient(
        endpoint=search_endpoint, credential=search_creds)
    search_client = SearchClient(
        endpoint=search_endpoint, credential=search_creds, index_name=args.index
    )
    form_recognizer_client = DocumentAnalysisClient(
        endpoint=f"https://{args.formrecognizerservice}.cognitiveservices.azure.com/",
        credential=formrecognizer_creds,
    )
    create_and_populate_index(
        args.index,
        index_client,
        search_client,
        form_recognizer_client,
        azd_credential,
        args.embeddingendpoint,
    )
    print("Data preparation for index", args.index, "completed")<|MERGE_RESOLUTION|>--- conflicted
+++ resolved
@@ -215,12 +215,7 @@
     )
     default_creds = azd_credential if args.searchkey is None else None
     search_creds = (
-<<<<<<< HEAD
-        default_creds if args.searchkey == None else AzureKeyCredential(
-            args.searchkey)
-=======
         default_creds if args.searchkey is None else AzureKeyCredential(args.searchkey)
->>>>>>> 6c983f57
     )
     formrecognizer_creds = (
         default_creds
