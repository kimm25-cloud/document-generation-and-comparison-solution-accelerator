--- conflicted
+++ resolved
@@ -138,44 +138,9 @@
 
   <summary><b>Reusing an Existing Log Analytics Workspace</b></summary>
 
-<<<<<<< HEAD
   Guide to get your [Existing Workspace ID](/docs/re-use-log-analytics.md)
 
 </details>
-
-=======
-  To configure your environment to use an existing Log Analytics Workspace, follow these steps:
-
-  #### 1. Navigate to Azure Portal
-  Go to [Azure Portal](https://portal.azure.com)
-
-  #### 2. Find Your Log Analytics Workspace
-  - In the search bar at the top, type "Log Analytics workspaces" and select it.
-  - Click on the workspace  you want to use.
-
-  ![Log Analytics Resource List](../docs/images/logAnalyticsList.png)
-
-  #### 3. Copy Workspace Id
-  - In the Overview pane, Click on **JSON View**
-
-  ![Log Analytics](../docs/images/logAnalytics.png)
-
-  - Copy the **Resource ID** (this is your Workspace ID)
-
-  ![Log Analytics JSON](../docs/images/logAnalyticsJson.png)
-
-  #### 4. Set the Workspace ID in Your Environment
-  Run the following command in your terminal
-  ```bash
-  azd env set AZURE_ENV_LOG_ANALYTICS_WORKSPACE_ID '<Existing Log Analytics Workspace Id>'
-  ```
-  Replace `<Existing Log Analytics Workspace Id>` with the full Resource ID obtained from Step 3.
-
-  #### 5. Continue Deployment
-  Continue with the [deploying steps](#deploying-with-azd).
-
-</details>
->>>>>>> 5ac87b00
 
 ### Deploying with AZD
 
